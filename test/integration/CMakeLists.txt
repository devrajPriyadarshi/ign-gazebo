--- conflicted
+++ resolved
@@ -7,11 +7,8 @@
   entity_erase.cc
   events.cc
   examples_build.cc
-<<<<<<< HEAD
+  model.cc
   networking_handshake.cc
-=======
-  model.cc
->>>>>>> 25edadf7
   physics_system.cc
   play_pause.cc
 )
