--- conflicted
+++ resolved
@@ -12,11 +12,8 @@
 * \subpage levels "Levels": Load entities on demand in large environments
 * \subpage distributedsimulation "Distributed Simulation": Spread simulation across several processes
 * \subpage migrationplugins "Migration from Gazebo-classic: plugins": Walk through the differences between writing plugins for Gazebo-classic and Ignition Gazebo
-<<<<<<< HEAD
+* \subpage log "Logging": Record and play back time series of world state.
 * \subpage battery "Battery": Keep track of battery charge on robot models
-=======
-* \subpage log "Logging": Record and play back time series of world state.
->>>>>>> 760734fb
 
 ## License
 
