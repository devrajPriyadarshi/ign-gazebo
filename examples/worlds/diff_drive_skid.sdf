--- conflicted
+++ resolved
@@ -15,17 +15,6 @@
       <real_time_factor>1.0</real_time_factor>
     </physics>
     <plugin
-<<<<<<< HEAD
-      filename="libignition-gazebo2-physics-system.so"
-      name="ignition::gazebo::systems::Physics">
-    </plugin>
-    <plugin
-      filename="libignition-gazebo2-user-commands-system.so"
-      name="ignition::gazebo::systems::UserCommands">
-    </plugin>
-    <plugin
-      filename="libignition-gazebo2-systems.so"
-=======
       filename="libignition-gazebo-physics-system.so"
       name="ignition::gazebo::systems::Physics">
     </plugin>
@@ -35,7 +24,6 @@
     </plugin>
     <plugin
       filename="libignition-gazebo-scene-broadcaster-system.so"
->>>>>>> 0e52e572
       name="ignition::gazebo::systems::SceneBroadcaster">
     </plugin>
 
@@ -409,11 +397,7 @@
       </joint>
 
       <plugin
-<<<<<<< HEAD
-        filename="libignition-gazebo2-systems.so"
-=======
         filename="libignition-gazebo-diff-drive-system.so"
->>>>>>> 0e52e572
         name="ignition::gazebo::systems::DiffDrive">
         <left_joint>front_left_wheel_joint</left_joint>
         <left_joint>rear_left_wheel_joint</left_joint>
