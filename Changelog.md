--- conflicted
+++ resolved
@@ -1,15 +1,12 @@
 ## Ignition Gazebo 2.x
 
-<<<<<<< HEAD
-### Ignition Gazebo 2.x.X
+### Ignition Gazebo 2.X.X
 
 1. Level performers can be added at runtime using a service call. See the
    levels tutorial for more information.
     * [Pull Request xxx](https://bitbucket.org/ignitionrobotics/ign-gazebo/pull-requests/xxx)
-=======
-### Ignition Gazebo 2.X.X
+1. Support conversion and serialization of scene and light components
 
-1. Support conversion and serialization of scene and light components
     * [Pull Request 297](https://bitbucket.org/ignitionrobotics/ign-gazebo/pull-requests/297)
 
 1. Use scene ambient and background color information in sensor
@@ -18,7 +15,6 @@
 
 1. Added an SDF message to the start of log files.
     * [Pull Request 257](https://bitbucket.org/ignitionrobotics/ign-gazebo/pull-requests/257)
->>>>>>> 9088a9ee
 
 ## Ignition Gazebo 1.x
 
