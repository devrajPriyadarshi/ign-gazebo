--- conflicted
+++ resolved
@@ -30,14 +30,10 @@
 
 ## Ignition Gazebo 3.x
 
-<<<<<<< HEAD
-### Ignition Gazebo 3.X.X
-=======
 ### Ignition Gazebo 3.2.0 (2020-05-20)
 
 1. Merge ign-gazebo2 to ign-gazebo3
     * [pull request 149](https://github.com/ignitionrobotics/ign-gazebo/pull/149)
->>>>>>> 85cc042a
 
 ### Ignition Gazebo 3.1.0 (2020-05-19)
 
@@ -69,6 +65,9 @@
     * [BitBucket pull request 512](https://osrf-migration.github.io/ignition-gh-pages/#!/ignitionrobotics/ign-gazebo/pull-requests/512)
     * [BitBucket pull request 513](https://osrf-migration.github.io/ignition-gh-pages/#!/ignitionrobotics/ign-gazebo/pull-requests/513)
     * [BitBucket pull request 514](https://osrf-migration.github.io/ignition-gh-pages/#!/ignitionrobotics/ign-gazebo/pull-requests/514)
+
+1. Add window focus upon mouse entering the render window
+    * [Github pull request 96](https://github.com/ignitionrobotics/ign-gazebo/pull/96)
 
 ### Ignition Gazebo 3.0.0 (2019-12-10)
 
