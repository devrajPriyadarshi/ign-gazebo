/*
 * Copyright (C) 2019 Open Source Robotics Foundation
 *
 * Licensed under the Apache License, Version 2.0 (the "License");
 * you may not use this file except in compliance with the License.
 * You may obtain a copy of the License at
 *
 *     http://www.apache.org/licenses/LICENSE-2.0
 *
 * Unless required by applicable law or agreed to in writing, software
 * distributed under the License is distributed on an "AS IS" BASIS,
 * WITHOUT WARRANTIES OR CONDITIONS OF ANY KIND, either express or implied.
 * See the License for the specific language governing permissions and
 * limitations under the License.
 *
*/

#include <gtest/gtest.h>
#include "ignition/gazebo/test_config.hh"
#include "ignition/gazebo/components/Component.hh"
#include "ignition/gazebo/components/Factory.hh"
#include "ignition/gazebo/components/Pose.hh"

using namespace ignition;
using namespace gazebo;

/////////////////////////////////////////////////
class ComponentFactoryTest : public ::testing::Test
{
  // Documentation inherited
  protected: void SetUp() override
  {
    common::Console::SetVerbosity(4);
  }
};

/////////////////////////////////////////////////
TEST_F(ComponentFactoryTest, Register)
{
  auto factory = components::Factory::Instance();

  // Create a custom component.
  using MyCustom = components::Component<components::NoData, class MyCustomTag>;

  // Check it has no type id yet
  EXPECT_EQ(0u, MyCustom::typeId);
  EXPECT_EQ("", MyCustom::typeName);
<<<<<<< HEAD
  EXPECT_EQ("", factory->NameById(MyCustom::typeId));
=======
  EXPECT_EQ("", factory->Name(MyCustom::typeId));
>>>>>>> 190c67f6

  // Store number of registered component types
  auto registeredCount = factory->TypeIds().size();

  factory->Register<MyCustom>("ign_gazebo_components.MyCustom",
      new components::ComponentDescriptor<MyCustom>(),
      new components::StorageDescriptor<MyCustom>());

  // Check now it has type id
  EXPECT_NE(0u, MyCustom::typeId);
  EXPECT_EQ("ign_gazebo_components.MyCustom", MyCustom::typeName);
  EXPECT_EQ("ign_gazebo_components.MyCustom",
<<<<<<< HEAD
      factory->NameById(MyCustom::typeId));
=======
      factory->Name(MyCustom::typeId));
>>>>>>> 190c67f6

  // Check factory knows id
  auto ids = factory->TypeIds();
  EXPECT_EQ(registeredCount + 1, ids.size());
  EXPECT_NE(ids.end(), std::find(ids.begin(), ids.end(), MyCustom::typeId));

  // Fail to register same component twice
  factory->Register<MyCustom>("ign_gazebo_components.MyCustom",
      new components::ComponentDescriptor<MyCustom>(),
      new components::StorageDescriptor<MyCustom>());

  EXPECT_EQ(registeredCount + 1, factory->TypeIds().size());

  // Fail to register 2 components with same name
  using Duplicate = components::Component<components::NoData,
      class DuplicateTag>;
  factory->Register<Duplicate>("ign_gazebo_components.MyCustom",
      new components::ComponentDescriptor<Duplicate>(),
      new components::StorageDescriptor<Duplicate>());

  EXPECT_EQ(registeredCount + 1, factory->TypeIds().size());

  // Unregister
  factory->Unregister<MyCustom>();

  // Check it has no type id yet
  ids = factory->TypeIds();
  EXPECT_EQ(registeredCount, ids.size());
  EXPECT_EQ(0u, MyCustom::typeId);
  EXPECT_EQ("", factory->Name(MyCustom::typeId));
}

/////////////////////////////////////////////////
TEST_F(ComponentFactoryTest, New)
{
  auto factory = components::Factory::Instance();

  {
    auto comp = factory->New(123456789);
    ASSERT_TRUE(comp == nullptr);
  }

  {
    auto comp = factory->New<components::Pose>();
    ASSERT_TRUE(comp != nullptr);

    EXPECT_NE(0u, comp->typeId);
    EXPECT_EQ(comp->typeId, components::Pose::typeId);
  }

  {
    auto comp = factory->New(components::Pose::typeId);
    ASSERT_TRUE(comp != nullptr);

    EXPECT_NE(0u, comp->TypeId());

    EXPECT_TRUE(nullptr != static_cast<components::Pose *>(comp.get()));
  }

  {
    auto storage = factory->NewStorage(components::Pose::typeId);
    ASSERT_TRUE(storage != nullptr);

    EXPECT_NE(nullptr, static_cast<ComponentStorage<components::Pose> *>(
        storage.get()));
  }
}
<|MERGE_RESOLUTION|>--- conflicted
+++ resolved
@@ -45,11 +45,7 @@
   // Check it has no type id yet
   EXPECT_EQ(0u, MyCustom::typeId);
   EXPECT_EQ("", MyCustom::typeName);
-<<<<<<< HEAD
-  EXPECT_EQ("", factory->NameById(MyCustom::typeId));
-=======
   EXPECT_EQ("", factory->Name(MyCustom::typeId));
->>>>>>> 190c67f6
 
   // Store number of registered component types
   auto registeredCount = factory->TypeIds().size();
@@ -62,11 +58,7 @@
   EXPECT_NE(0u, MyCustom::typeId);
   EXPECT_EQ("ign_gazebo_components.MyCustom", MyCustom::typeName);
   EXPECT_EQ("ign_gazebo_components.MyCustom",
-<<<<<<< HEAD
-      factory->NameById(MyCustom::typeId));
-=======
       factory->Name(MyCustom::typeId));
->>>>>>> 190c67f6
 
   // Check factory knows id
   auto ids = factory->TypeIds();
