--- conflicted
+++ resolved
@@ -34,17 +34,9 @@
 #include "ignition/gazebo/components/Pose.hh"
 #include "ignition/gazebo/components/Visual.hh"
 #include "ignition/gazebo/components/World.hh"
-<<<<<<< HEAD
-#include "ignition/gazebo/SystemQueryResponse.hh"
-
-#include "ignition/gazebo/systems/Physics.hh"
-
-=======
-#include "ignition/gazebo/components/WorldStatistics.hh"
 #include "ignition/gazebo/SystemManager.hh"
 #include "ignition/gazebo/SystemQueryResponse.hh"
 
->>>>>>> 1ca807a3
 using namespace ignition;
 using namespace gazebo;
 
@@ -55,19 +47,14 @@
 SimulationRunner::SimulationRunner(const sdf::World *_world,
                                    const std::vector<SystemPtr> &_systems)
 {
-<<<<<<< HEAD
   // Keep world name
   this->worldName = _world->Name();
 
-  // Create a physics system
-  this->systems.push_back(SystemInternal(
-      std::move(std::make_unique<systems::Physics>())));
-=======
+  // Store systems
   for (auto &system : _systems)
   {
     this->systems.push_back(SystemInternal(system));
   }
->>>>>>> 1ca807a3
 
   // Step size
   auto dur = std::chrono::duration<double>(
