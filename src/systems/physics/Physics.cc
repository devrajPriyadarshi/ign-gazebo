--- conflicted
+++ resolved
@@ -257,8 +257,7 @@
         return true;
       });
 
-<<<<<<< HEAD
-  _ecm.Each<components::MagneticField,
+  _ecm.EachNew<components::MagneticField,
             components::ParentEntity>(
       [&](const Entity & /*_entity*/,
         const components::MagneticField *_magneticField,
@@ -268,12 +267,8 @@
         return true;
       });
 
-  _ecm.Each<components::Model, components::Name, components::Pose,
-            components::ParentEntity, components::Static>(
-=======
   _ecm.EachNew<components::Model, components::Name, components::Pose,
             components::ParentEntity>(
->>>>>>> 8a12c1d7
       [&](const Entity &_entity,
           const components::Model * /* _model */,
           const components::Name *_name,
