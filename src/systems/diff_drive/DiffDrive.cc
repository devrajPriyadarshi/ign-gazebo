/*
 * Copyright (C) 2018 Open Source Robotics Foundation
 *
 * Licensed under the Apache License, Version 2.0 (the "License");
 * you may not use this file except in compliance with the License.
 * You may obtain a copy of the License at
 *
 *     http://www.apache.org/licenses/LICENSE-2.0
 *
 * Unless required by applicable law or agreed to in writing, software
 * distributed under the License is distributed on an "AS IS" BASIS,
 * WITHOUT WARRANTIES OR CONDITIONS OF ANY KIND, either express or implied.
 * See the License for the specific language governing permissions and
 * limitations under the License.
 *
 */

#include "DiffDrive.hh"

#include <ignition/msgs/odometry.pb.h>

#include <limits>
#include <mutex>
#include <set>
#include <string>
#include <vector>

#include <ignition/common/Profiler.hh>
#include <ignition/math/DiffDriveOdometry.hh>
#include <ignition/math/Quaternion.hh>
#include <ignition/math/SpeedLimiter.hh>
#include <ignition/plugin/Register.hh>
#include <ignition/transport/Node.hh>

#include "ignition/gazebo/components/CanonicalLink.hh"
#include "ignition/gazebo/components/JointPosition.hh"
#include "ignition/gazebo/components/JointVelocityCmd.hh"
#include "ignition/gazebo/Link.hh"
#include "ignition/gazebo/Model.hh"
#include "ignition/gazebo/Util.hh"

using namespace ignition;
using namespace gazebo;
using namespace systems;

/// \brief Velocity command.
struct Commands
{
  /// \brief Linear velocity.
  double lin;

  /// \brief Angular velocity.
  double ang;

  Commands() : lin(0.0), ang(0.0) {}
};

class ignition::gazebo::systems::DiffDrivePrivate
{
  /// \brief Callback for velocity subscription
  /// \param[in] _msg Velocity message
  public: void OnCmdVel(const ignition::msgs::Twist &_msg);

  /// \brief Callback for enable/disable subscription
  /// \param[in] _msg Boolean message
  public: void OnEnable(const ignition::msgs::Boolean &_msg);

  /// \brief Update odometry and publish an odometry message.
  /// \param[in] _info System update information.
  /// \param[in] _ecm The EntityComponentManager of the given simulation
  /// instance.
  public: void UpdateOdometry(const ignition::gazebo::UpdateInfo &_info,
    const ignition::gazebo::EntityComponentManager &_ecm);

  /// \brief Update the linear and angular velocities.
  /// \param[in] _info System update information.
  /// \param[in] _ecm The EntityComponentManager of the given simulation
  /// instance.
  public: void UpdateVelocity(const ignition::gazebo::UpdateInfo &_info,
    const ignition::gazebo::EntityComponentManager &_ecm);

  /// \brief Ignition communication node.
  public: transport::Node node;

  /// \brief Entity of the left joint
  public: std::vector<Entity> leftJoints;

  /// \brief Entity of the right joint
  public: std::vector<Entity> rightJoints;

  /// \brief Name of left joint
  public: std::vector<std::string> leftJointNames;

  /// \brief Name of right joint
  public: std::vector<std::string> rightJointNames;

  /// \brief Calculated speed of left joint
  public: double leftJointSpeed{0};

  /// \brief Calculated speed of right joint
  public: double rightJointSpeed{0};

  /// \brief Distance between wheels
  public: double wheelSeparation{1.0};

  /// \brief Wheel radius
  public: double wheelRadius{0.2};

  /// \brief Model interface
  public: Model model{kNullEntity};

  /// \brief The model's canonical link.
  public: Link canonicalLink{kNullEntity};

  /// \brief Update period calculated from <odom__publish_frequency>.
  public: std::chrono::steady_clock::duration odomPubPeriod{0};

  /// \brief Last sim time odom was published.
  public: std::chrono::steady_clock::duration lastOdomPubTime{0};

  /// \brief Diff drive odometry.
  public: math::DiffDriveOdometry odom;

  /// \brief Diff drive odometry message publisher.
  public: transport::Node::Publisher odomPub;

  /// \brief Diff drive tf message publisher.
  public: transport::Node::Publisher tfPub;

  /// \brief Linear velocity limiter.
  public: std::unique_ptr<ignition::math::SpeedLimiter> limiterLin;

  /// \brief Angular velocity limiter.
  public: std::unique_ptr<ignition::math::SpeedLimiter> limiterAng;

  /// \brief Previous control command.
  public: Commands last0Cmd;

  /// \brief Previous control command to last0Cmd.
  public: Commands last1Cmd;

  /// \brief Last target velocity requested.
  public: msgs::Twist targetVel;

  /// \brief Enable/disable state of the controller.
  public: bool enabled;

  /// \brief A mutex to protect the target velocity command.
  public: std::mutex mutex;

  /// \brief frame_id from sdf.
  public: std::string sdfFrameId;

  /// \brief child_frame_id from sdf.
  public: std::string sdfChildFrameId;
};

//////////////////////////////////////////////////
DiffDrive::DiffDrive()
  : dataPtr(std::make_unique<DiffDrivePrivate>())
{
}

//////////////////////////////////////////////////
void DiffDrive::Configure(const Entity &_entity,
    const std::shared_ptr<const sdf::Element> &_sdf,
    EntityComponentManager &_ecm,
    EventManager &/*_eventMgr*/)
{
  this->dataPtr->model = Model(_entity);

  // Get the canonical link
  std::vector<Entity> links = _ecm.ChildrenByComponents(
      this->dataPtr->model.Entity(), components::CanonicalLink());
  if (!links.empty())
    this->dataPtr->canonicalLink = Link(links[0]);

  if (!this->dataPtr->model.Valid(_ecm))
  {
    ignerr << "DiffDrive plugin should be attached to a model entity. "
           << "Failed to initialize." << std::endl;
    return;
  }

  // Ugly, but needed because the sdf::Element::GetElement is not a const
  // function and _sdf is a const shared pointer to a const sdf::Element.
  auto ptr = const_cast<sdf::Element *>(_sdf.get());

  // Get params from SDF
  sdf::ElementPtr sdfElem = ptr->GetElement("left_joint");
  while (sdfElem)
  {
    this->dataPtr->leftJointNames.push_back(sdfElem->Get<std::string>());
    sdfElem = sdfElem->GetNextElement("left_joint");
  }
  sdfElem = ptr->GetElement("right_joint");
  while (sdfElem)
  {
    this->dataPtr->rightJointNames.push_back(sdfElem->Get<std::string>());
    sdfElem = sdfElem->GetNextElement("right_joint");
  }

  this->dataPtr->wheelSeparation = _sdf->Get<double>("wheel_separation",
      this->dataPtr->wheelSeparation).first;
  this->dataPtr->wheelRadius = _sdf->Get<double>("wheel_radius",
      this->dataPtr->wheelRadius).first;

  // Instantiate the speed limiters.
  this->dataPtr->limiterLin = std::make_unique<ignition::math::SpeedLimiter>();
  this->dataPtr->limiterAng = std::make_unique<ignition::math::SpeedLimiter>();

  // Parse speed limiter parameters.
  if (_sdf->HasElement("min_velocity"))
  {
    const double minVel = _sdf->Get<double>("min_velocity");
    this->dataPtr->limiterLin->SetMinVelocity(minVel);
    this->dataPtr->limiterAng->SetMinVelocity(minVel);
  }
  if (_sdf->HasElement("max_velocity"))
  {
    const double maxVel = _sdf->Get<double>("max_velocity");
    this->dataPtr->limiterLin->SetMaxVelocity(maxVel);
    this->dataPtr->limiterAng->SetMaxVelocity(maxVel);
  }
  if (_sdf->HasElement("min_acceleration"))
  {
    const double minAccel = _sdf->Get<double>("min_acceleration");
    this->dataPtr->limiterLin->SetMinAcceleration(minAccel);
    this->dataPtr->limiterAng->SetMinAcceleration(minAccel);
  }
  if (_sdf->HasElement("max_acceleration"))
  {
    const double maxAccel = _sdf->Get<double>("max_acceleration");
    this->dataPtr->limiterLin->SetMaxAcceleration(maxAccel);
    this->dataPtr->limiterAng->SetMaxAcceleration(maxAccel);
  }
  if (_sdf->HasElement("min_jerk"))
  {
    const double minJerk = _sdf->Get<double>("min_jerk");
    this->dataPtr->limiterLin->SetMinJerk(minJerk);
    this->dataPtr->limiterAng->SetMinJerk(minJerk);
  }
  if (_sdf->HasElement("max_jerk"))
  {
    const double maxJerk = _sdf->Get<double>("max_jerk");
    this->dataPtr->limiterLin->SetMaxJerk(maxJerk);
    this->dataPtr->limiterAng->SetMaxJerk(maxJerk);
  }

  double odomFreq = _sdf->Get<double>("odom_publish_frequency", 50).first;
  if (odomFreq > 0)
  {
    std::chrono::duration<double> odomPer{1 / odomFreq};
    this->dataPtr->odomPubPeriod =
      std::chrono::duration_cast<std::chrono::steady_clock::duration>(odomPer);
  }

  // Setup odometry.
  this->dataPtr->odom.SetWheelParams(this->dataPtr->wheelSeparation,
      this->dataPtr->wheelRadius, this->dataPtr->wheelRadius);

  // Subscribe to commands
  std::vector<std::string> topics;
  if (_sdf->HasElement("topic"))
  {
    topics.push_back(_sdf->Get<std::string>("topic"));
  }
  topics.push_back("/model/" + this->dataPtr->model.Name(_ecm) + "/cmd_vel");
  auto topic = validTopic(topics);

  this->dataPtr->node.Subscribe(topic, &DiffDrivePrivate::OnCmdVel,
      this->dataPtr.get());

  // Subscribe to enable/disable
<<<<<<< HEAD
  std::vector<std::string> enableTopics;
  enableTopics.push_back(
    "/model/" + this->dataPtr->model.Name(_ecm) + "/enable");
  auto enableTopic = validTopic(enableTopics);

  if (!enableTopic.empty())
  {
    this->dataPtr->node.Subscribe(enableTopic, &DiffDrivePrivate::OnEnable,
        this->dataPtr.get());
  }
=======
  std::vector<std::string> enableTopics{"/model/" +
      this->dataPtr->model.Name(_ecm) + "/enable"};
  auto enableTopic = validTopic(enableTopics);

  this->dataPtr->node.Subscribe(enableTopic, &DiffDrivePrivate::OnEnable,
      this->dataPtr.get());
>>>>>>> fbe137e5
  this->dataPtr->enabled = true;

  std::vector<std::string> odomTopics;
  if (_sdf->HasElement("odom_topic"))
  {
    odomTopics.push_back(_sdf->Get<std::string>("odom_topic"));
  }
  odomTopics.push_back("/model/" + this->dataPtr->model.Name(_ecm) +
      "/odometry");
  auto odomTopic = validTopic(odomTopics);

  this->dataPtr->odomPub = this->dataPtr->node.Advertise<msgs::Odometry>(
      odomTopic);

  std::string tfTopic{"/model/" + this->dataPtr->model.Name(_ecm) +
    "/tf"};
  if (_sdf->HasElement("tf_topic"))
    tfTopic = _sdf->Get<std::string>("tf_topic");
  this->dataPtr->tfPub = this->dataPtr->node.Advertise<msgs::Pose_V>(
      tfTopic);

  if (_sdf->HasElement("frame_id"))
    this->dataPtr->sdfFrameId = _sdf->Get<std::string>("frame_id");

  if (_sdf->HasElement("child_frame_id"))
    this->dataPtr->sdfChildFrameId = _sdf->Get<std::string>("child_frame_id");

  ignmsg << "DiffDrive subscribing to twist messages on [" << topic << "]"
         << std::endl;
}

//////////////////////////////////////////////////
void DiffDrive::PreUpdate(const ignition::gazebo::UpdateInfo &_info,
    ignition::gazebo::EntityComponentManager &_ecm)
{
  IGN_PROFILE("DiffDrive::PreUpdate");

  // \TODO(anyone) Support rewind
  if (_info.dt < std::chrono::steady_clock::duration::zero())
  {
    ignwarn << "Detected jump back in time ["
        << std::chrono::duration_cast<std::chrono::seconds>(_info.dt).count()
        << "s]. System may not work properly." << std::endl;
  }

  // If the joints haven't been identified yet, look for them
  static std::set<std::string> warnedModels;
  auto modelName = this->dataPtr->model.Name(_ecm);
  if (this->dataPtr->leftJoints.empty() ||
      this->dataPtr->rightJoints.empty())
  {
    bool warned{false};
    for (const std::string &name : this->dataPtr->leftJointNames)
    {
      Entity joint = this->dataPtr->model.JointByName(_ecm, name);
      if (joint != kNullEntity)
        this->dataPtr->leftJoints.push_back(joint);
      else if (warnedModels.find(modelName) == warnedModels.end())
      {
        ignwarn << "Failed to find left joint [" << name << "] for model ["
                << modelName << "]" << std::endl;
        warned = true;
      }
    }

    for (const std::string &name : this->dataPtr->rightJointNames)
    {
      Entity joint = this->dataPtr->model.JointByName(_ecm, name);
      if (joint != kNullEntity)
        this->dataPtr->rightJoints.push_back(joint);
      else if (warnedModels.find(modelName) == warnedModels.end())
      {
        ignwarn << "Failed to find right joint [" << name << "] for model ["
                << modelName << "]" << std::endl;
        warned = true;
      }
    }
    if (warned)
    {
      warnedModels.insert(modelName);
    }
  }

  if (this->dataPtr->leftJoints.empty() || this->dataPtr->rightJoints.empty())
    return;

  if (warnedModels.find(modelName) != warnedModels.end())
  {
    ignmsg << "Found joints for model [" << modelName
           << "], plugin will start working." << std::endl;
    warnedModels.erase(modelName);
  }

  // Nothing left to do if paused.
  if (_info.paused)
    return;

  for (Entity joint : this->dataPtr->leftJoints)
  {
    // skip this entity if it has been removed
    if (!_ecm.HasEntity(joint))
      continue;

    // Update wheel velocity
    auto vel = _ecm.Component<components::JointVelocityCmd>(joint);

    if (vel == nullptr)
    {
      _ecm.CreateComponent(
          joint, components::JointVelocityCmd({this->dataPtr->leftJointSpeed}));
    }
    else
    {
      *vel = components::JointVelocityCmd({this->dataPtr->leftJointSpeed});
    }
  }

  for (Entity joint : this->dataPtr->rightJoints)
  {
    // skip this entity if it has been removed
    if (!_ecm.HasEntity(joint))
      continue;

    // Update wheel velocity
    auto vel = _ecm.Component<components::JointVelocityCmd>(joint);

    if (vel == nullptr)
    {
      _ecm.CreateComponent(joint,
          components::JointVelocityCmd({this->dataPtr->rightJointSpeed}));
    }
    else
    {
      *vel = components::JointVelocityCmd({this->dataPtr->rightJointSpeed});
    }
  }

  // Create the left and right side joint position components if they
  // don't exist.
  auto leftPos = _ecm.Component<components::JointPosition>(
      this->dataPtr->leftJoints[0]);
  if (!leftPos && _ecm.HasEntity(this->dataPtr->leftJoints[0]))
  {
    _ecm.CreateComponent(this->dataPtr->leftJoints[0],
        components::JointPosition());
  }

  auto rightPos = _ecm.Component<components::JointPosition>(
      this->dataPtr->rightJoints[0]);
  if (!rightPos && _ecm.HasEntity(this->dataPtr->rightJoints[0]))
  {
    _ecm.CreateComponent(this->dataPtr->rightJoints[0],
        components::JointPosition());
  }
}

//////////////////////////////////////////////////
void DiffDrive::PostUpdate(const UpdateInfo &_info,
    const EntityComponentManager &_ecm)
{
  IGN_PROFILE("DiffDrive::PostUpdate");
  // Nothing left to do if paused.
  if (_info.paused)
    return;

  this->dataPtr->UpdateVelocity(_info, _ecm);
  this->dataPtr->UpdateOdometry(_info, _ecm);
}

//////////////////////////////////////////////////
void DiffDrivePrivate::UpdateOdometry(const ignition::gazebo::UpdateInfo &_info,
    const ignition::gazebo::EntityComponentManager &_ecm)
{
  IGN_PROFILE("DiffDrive::UpdateOdometry");
  // Initialize, if not already initialized.
  if (!this->odom.Initialized())
  {
    this->odom.Init(std::chrono::steady_clock::time_point(_info.simTime));
    return;
  }

  if (this->leftJoints.empty() || this->rightJoints.empty())
    return;

  // Get the first joint positions for the left and right side.
  auto leftPos = _ecm.Component<components::JointPosition>(this->leftJoints[0]);
  auto rightPos = _ecm.Component<components::JointPosition>(
      this->rightJoints[0]);

  // Abort if the joints were not found or just created.
  if (!leftPos || !rightPos || leftPos->Data().empty() ||
      rightPos->Data().empty())
  {
    return;
  }

  this->odom.Update(leftPos->Data()[0], rightPos->Data()[0],
      std::chrono::steady_clock::time_point(_info.simTime));

  // Throttle publishing
  auto diff = _info.simTime - this->lastOdomPubTime;
  if (diff > std::chrono::steady_clock::duration::zero() &&
      diff < this->odomPubPeriod)
  {
    return;
  }
  this->lastOdomPubTime = _info.simTime;

  // Construct the odometry message and publish it.
  msgs::Odometry msg;
  msg.mutable_pose()->mutable_position()->set_x(this->odom.X());
  msg.mutable_pose()->mutable_position()->set_y(this->odom.Y());

  math::Quaterniond orientation(0, 0, *this->odom.Heading());
  msgs::Set(msg.mutable_pose()->mutable_orientation(), orientation);

  msg.mutable_twist()->mutable_linear()->set_x(this->odom.LinearVelocity());
  msg.mutable_twist()->mutable_angular()->set_z(*this->odom.AngularVelocity());

  // Set the time stamp in the header
  msg.mutable_header()->mutable_stamp()->CopyFrom(
      convert<msgs::Time>(_info.simTime));

  // Set the frame id.
  auto frame = msg.mutable_header()->add_data();
  frame->set_key("frame_id");
  if (this->sdfFrameId.empty())
  {
    frame->add_value(this->model.Name(_ecm) + "/odom");
  }
  else
  {
    frame->add_value(this->sdfFrameId);
  }

  std::optional<std::string> linkName = this->canonicalLink.Name(_ecm);
  if (this->sdfChildFrameId.empty())
  {
    if (linkName)
    {
      auto childFrame = msg.mutable_header()->add_data();
      childFrame->set_key("child_frame_id");
      childFrame->add_value(this->model.Name(_ecm) + "/" + *linkName);
    }
  }
  else
  {
    auto childFrame = msg.mutable_header()->add_data();
    childFrame->set_key("child_frame_id");
    childFrame->add_value(this->sdfChildFrameId);
  }

  // Construct the Pose_V/tf message and publish it.
  msgs::Pose_V tfMsg;
  ignition::msgs::Pose *tfMsgPose = tfMsg.add_pose();
  tfMsgPose->mutable_header()->CopyFrom(*msg.mutable_header());
  tfMsgPose->mutable_position()->CopyFrom(msg.mutable_pose()->position());
  tfMsgPose->mutable_orientation()->CopyFrom(msg.mutable_pose()->orientation());

  // Publish the messages
  this->odomPub.Publish(msg);
  this->tfPub.Publish(tfMsg);
}

//////////////////////////////////////////////////
void DiffDrivePrivate::UpdateVelocity(const ignition::gazebo::UpdateInfo &_info,
    const ignition::gazebo::EntityComponentManager &/*_ecm*/)
{
  IGN_PROFILE("DiffDrive::UpdateVelocity");

  double linVel;
  double angVel;
  {
    std::lock_guard<std::mutex> lock(this->mutex);
    linVel = this->targetVel.linear().x();
    angVel = this->targetVel.angular().z();
  }

  // Limit the target velocity if needed.
  this->limiterLin->Limit(
      linVel, this->last0Cmd.lin, this->last1Cmd.lin, _info.dt);
  this->limiterAng->Limit(
      angVel, this->last0Cmd.ang, this->last1Cmd.ang, _info.dt);

  // Update history of commands.
  this->last1Cmd = last0Cmd;
  this->last0Cmd.lin = linVel;
  this->last0Cmd.ang = angVel;

  // Convert the target velocities to joint velocities.
  this->rightJointSpeed =
    (linVel + angVel * this->wheelSeparation / 2.0) / this->wheelRadius;
  this->leftJointSpeed =
    (linVel - angVel * this->wheelSeparation / 2.0) / this->wheelRadius;
}

//////////////////////////////////////////////////
void DiffDrivePrivate::OnCmdVel(const msgs::Twist &_msg)
{
  std::lock_guard<std::mutex> lock(this->mutex);
<<<<<<< HEAD
  if (this->enabled) {
=======
  if (this->enabled)
  {
>>>>>>> fbe137e5
    this->targetVel = _msg;
  }
}

<<<<<<< HEAD
=======
//////////////////////////////////////////////////
>>>>>>> fbe137e5
void DiffDrivePrivate::OnEnable(const msgs::Boolean &_msg)
{
  std::lock_guard<std::mutex> lock(this->mutex);
  this->enabled = _msg.data();
<<<<<<< HEAD
  if (!this->enabled) {
=======
  if (!this->enabled)
  {
>>>>>>> fbe137e5
    math::Vector3d zeroVector{0, 0, 0};
    msgs::Set(this->targetVel.mutable_linear(), zeroVector);
    msgs::Set(this->targetVel.mutable_angular(), zeroVector);
  }
}

IGNITION_ADD_PLUGIN(DiffDrive,
                    ignition::gazebo::System,
                    DiffDrive::ISystemConfigure,
                    DiffDrive::ISystemPreUpdate,
                    DiffDrive::ISystemPostUpdate)

IGNITION_ADD_PLUGIN_ALIAS(DiffDrive, "ignition::gazebo::systems::DiffDrive")<|MERGE_RESOLUTION|>--- conflicted
+++ resolved
@@ -272,7 +272,6 @@
       this->dataPtr.get());
 
   // Subscribe to enable/disable
-<<<<<<< HEAD
   std::vector<std::string> enableTopics;
   enableTopics.push_back(
     "/model/" + this->dataPtr->model.Name(_ecm) + "/enable");
@@ -283,14 +282,6 @@
     this->dataPtr->node.Subscribe(enableTopic, &DiffDrivePrivate::OnEnable,
         this->dataPtr.get());
   }
-=======
-  std::vector<std::string> enableTopics{"/model/" +
-      this->dataPtr->model.Name(_ecm) + "/enable"};
-  auto enableTopic = validTopic(enableTopics);
-
-  this->dataPtr->node.Subscribe(enableTopic, &DiffDrivePrivate::OnEnable,
-      this->dataPtr.get());
->>>>>>> fbe137e5
   this->dataPtr->enabled = true;
 
   std::vector<std::string> odomTopics;
@@ -591,30 +582,19 @@
 void DiffDrivePrivate::OnCmdVel(const msgs::Twist &_msg)
 {
   std::lock_guard<std::mutex> lock(this->mutex);
-<<<<<<< HEAD
-  if (this->enabled) {
-=======
   if (this->enabled)
   {
->>>>>>> fbe137e5
     this->targetVel = _msg;
   }
 }
 
-<<<<<<< HEAD
-=======
-//////////////////////////////////////////////////
->>>>>>> fbe137e5
+//////////////////////////////////////////////////
 void DiffDrivePrivate::OnEnable(const msgs::Boolean &_msg)
 {
   std::lock_guard<std::mutex> lock(this->mutex);
   this->enabled = _msg.data();
-<<<<<<< HEAD
-  if (!this->enabled) {
-=======
   if (!this->enabled)
   {
->>>>>>> fbe137e5
     math::Vector3d zeroVector{0, 0, 0};
     msgs::Set(this->targetVel.mutable_linear(), zeroVector);
     msgs::Set(this->targetVel.mutable_angular(), zeroVector);
