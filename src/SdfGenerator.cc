/*
 * Copyright (C) 2020 Open Source Robotics Foundation
 *
 * Licensed under the Apache License, Version 2.0 (the "License");
 * you may not use this file except in compliance with the License.
 * You may obtain a copy of the License at
 *
 *     http://www.apache.org/licenses/LICENSE-2.0
 *
 * Unless required by applicable law or agreed to in writing, software
 * distributed under the License is distributed on an "AS IS" BASIS,
 * WITHOUT WARRANTIES OR CONDITIONS OF ANY KIND, either express or implied.
 * See the License for the specific language governing permissions and
 * limitations under the License.
 *
 */

#include "SdfGenerator.hh"

#include <ctype.h>
#include <memory>
#include <vector>

#include <sdf/sdf.hh>

#include <ignition/common/URI.hh>

#include "ignition/gazebo/Util.hh"
#include "ignition/gazebo/components/AirPressureSensor.hh"
#include "ignition/gazebo/components/Altimeter.hh"
#include "ignition/gazebo/components/Camera.hh"
<<<<<<< HEAD
#include "ignition/gazebo/components/Collision.hh"
=======
#include "ignition/gazebo/components/ChildLinkName.hh"
>>>>>>> e3d880ca
#include "ignition/gazebo/components/ContactSensor.hh"
#include "ignition/gazebo/components/DepthCamera.hh"
#include "ignition/gazebo/components/ForceTorque.hh"
#include "ignition/gazebo/components/GpuLidar.hh"
#include "ignition/gazebo/components/Imu.hh"
#include "ignition/gazebo/components/Inertial.hh"
#include "ignition/gazebo/components/Joint.hh"
<<<<<<< HEAD
#include "ignition/gazebo/components/Light.hh"
#include "ignition/gazebo/components/LightType.hh"
=======
#include "ignition/gazebo/components/JointAxis.hh"
#include "ignition/gazebo/components/JointType.hh"
#include "ignition/gazebo/components/Light.hh"
>>>>>>> e3d880ca
#include "ignition/gazebo/components/Link.hh"
#include "ignition/gazebo/components/LogicalCamera.hh"
#include "ignition/gazebo/components/Magnetometer.hh"
#include "ignition/gazebo/components/Model.hh"
#include "ignition/gazebo/components/Name.hh"
#include "ignition/gazebo/components/ParentEntity.hh"
#include "ignition/gazebo/components/ParentLinkName.hh"
#include "ignition/gazebo/components/Pose.hh"
#include "ignition/gazebo/components/RgbdCamera.hh"
#include "ignition/gazebo/components/SelfCollide.hh"
#include "ignition/gazebo/components/Sensor.hh"
#include "ignition/gazebo/components/SourceFilePath.hh"
#include "ignition/gazebo/components/SegmentationCamera.hh"
#include "ignition/gazebo/components/Static.hh"
#include "ignition/gazebo/components/ThermalCamera.hh"
<<<<<<< HEAD
#include "ignition/gazebo/components/Visual.hh"
=======
#include "ignition/gazebo/components/ThreadPitch.hh"
>>>>>>> e3d880ca
#include "ignition/gazebo/components/WindMode.hh"
#include "ignition/gazebo/components/World.hh"


namespace ignition
{
namespace gazebo
{
// Inline bracket to help doxygen filtering.
inline namespace IGNITION_GAZEBO_VERSION_NAMESPACE
{
namespace sdf_generator
{
  /////////////////////////////////////////////////
  /// \brief Copy sdf::Element from component
  /// \param[in] _comp Component containing an sdf::Element. The component has
  /// to be a DOM object
  /// \param[out] _elem Output sdf::Element
  /// \returns False if the component is nullptr
  template <typename ComponentT>
  static bool copySdf(ComponentT *_comp, const sdf::ElementPtr &_elem)
  {
    if (nullptr != _comp)
    {
      _elem->Copy(_comp->Data().Element());
      return true;
    }
    return false;
  }

  /////////////////////////////////////////////////
  /// \brief Remove version number from Fuel URI
  /// \param[in, out] _uri The URI from which the version number is removed.
  /// This is assumed to be a Fuel URI where, if there is a version number, it's
  /// the last part of the URI.
  static void removeVersionFromUri(common::URI &_uri)
  {
    auto uriSplit = common::split(common::trimmed(_uri.Path().Str()), "/");
    if (uriSplit.size() > 0)
    {
      try
      {
        // This assumes that model names cannot be purely numerical.
        auto version = std::stol(uriSplit.back());
        // We can ignore the returned value since an exception will be thrown if
        // the conversion failed.
        static_cast<void>(version);
        uriSplit.pop_back();
        common::URIPath newPath;
        for (const auto &segment : uriSplit)
        {
          newPath /= segment;
        }
        _uri.Path() = newPath;
      }
      catch(const std::invalid_argument &)
      {
      }
    }
  }

  /////////////////////////////////////////////////
  /// \brief Determine if a model is inlined or included based on the file paths
  /// of the model and the world.
  /// \param[in] _modelDir Directory containing model
  /// \param[in] _worldDir Directory containing world
  /// \returns True if the source of the model is a separate file that was
  /// included into the world using the `<include>` tag.
  static bool isModelFromInclude(const std::string &_modelDir,
                                 const std::string &_worldDir)
  {
    // There are several cases to consider here
    // modelDir == "" , worldDir == ""
    //  - This is the case where the world and the model were loaded from
    //  a string, so the modelFromInclude = false
    // modelDir == "/some/path", worldDir == ""
    //  - The world was loaded from a string, but the model was included,
    //  so modelFromInclude = true
    // modelDir == "", worldDir == "/some/path"
    //  - The world was loaded from a file, but the model was loaded from
    //  a string (via UserCommands, for example), so modelFromInclude =
    //  false
    // modelDir == "/some/path", worldDir == "/some/path"
    //  - Both world and model were loaded from file. There two subcases
    //    - modelDir == worldDir
    //      - Model was inlined in the world file, so modelFromInclude =
    //      false
    //    - modelDir != worldDir
    //      - Model was loaded from a different file, so modelFromInclude
    //      = true
    //
    if (!_modelDir.empty() && _worldDir.empty())
    {
      return true;
    }
    else if (!_modelDir.empty() && !_worldDir.empty() &&
        (_modelDir != _worldDir))
    {
      return true;
    }

    return false;
  }

  /////////////////////////////////////////////////
  /// \brief Merge a configuration with another while making sure any parameters
  /// set in `_override` are copied as is.
  ///
  /// The idea here is that the initial configuration is a global configuration
  /// that can be overriden on a per model basis. The following snippet
  /// demonstrates the intent, even though it won't compile
  /// \code
  ///   EntityGeneratorConfig initialConfig;
  ///   initialConfig.expand_include_tags = true
  ///   initialConfig.save_fuel_model_version = true
  ///
  ///   EntityGeneratorConfig overrideConfig;
  ///   overrideConfig.expand_include_tags = false;
  ///
  ///   EntityGeneratorConfig combinedConfig = initialConfig;
  ///   mergeWithOverride(combinedConfig, overrideConfig);
  /// \endcode
  ///
  /// The contents of each of the configs is now:
  /// \code
  ///   initialConfig = {
  ///     expand_include_tags = true
  ///     save_fuel_model_version = true
  ///   }
  ///   overrideConfig = {
  ///     expand_include_tags = false
  ///     save_fuel_model_version = false (unset, but defaults to false)
  ///   }
  ///
  ///   combinedConfig = {
  ///     expand_include_tags = false
  ///     save_fuel_model_version = true
  ///   }
  /// \endcode
  ///
  /// This function is needed because neither `Message::CopyFrom` nor
  /// `Message::MergeFrom` do what we want. CopyFrom overwrites everything even
  /// if none of the parameters in overrideConfig are set. MergeFrom gets close,
  /// but doesn't overwrite if the parameter in `_overrideConfig` is set to
  /// false.
  ///
  /// \param[in, out] _initialConfig Initial configuration
  /// \param[in] _override Override configuration
  static void mergeWithOverride(
      msgs::SdfGeneratorConfig::EntityGeneratorConfig &_initialConfig,
      const msgs::SdfGeneratorConfig::EntityGeneratorConfig &_overrideConfig)
  {
    auto initialDesc = _initialConfig.GetDescriptor();
    auto initialRefl = _initialConfig.GetReflection();
    auto overrideDesc = _overrideConfig.GetDescriptor();
    auto overrideRefl = _overrideConfig.GetReflection();

    for (int i = 0; i < overrideDesc->field_count(); ++i)
    {
      // If a field is set in _overrideConfig, copy it over to initialConfig
      // overwriting anything there
      if (overrideRefl->HasField(_overrideConfig, overrideDesc->field(i)))
      {
        initialRefl->MutableMessage(&_initialConfig, initialDesc->field(i))
            ->CopyFrom(overrideRefl->GetMessage(
                _overrideConfig, overrideDesc->field(i)));
      }
    }
  }

  /////////////////////////////////////////////////
  /// \brief Recursively go through the child elements of the input element and
  /// update all relative URIs to absolute.
  ///
  /// URIs with http / https scheme won't be modified.
  ///
  /// For all other URIs, the resulting URI will have a "file://" scheme
  /// regardless of whether the original URI had the scheme. i.e, absolute URIs
  /// without the "file://" scheme will also be updated by this function.
  /// \param[in] _elem Input element to update
  /// \param[in] _prefixPath Path to be prepended to relative URIs.
  static void relativeToAbsoluteUri(const sdf::ElementPtr &_elem,
                                    const std::string &_prefixPath)
  {
    if (_elem->HasElement("uri"))
    {
      auto uriElem = _elem->GetElement("uri");
      auto uriStr = uriElem->Get<std::string>();
      // If the URI starts with "file://", it is assumed to be an
      // absolute path, so there is no need to update it.
      if (uriStr.find("file://") == std::string::npos &&
          uriStr.find("http://") == std::string::npos &&
          uriStr.find("https://") == std::string::npos)
      {
        if (uriStr[0] != '/')
        {
          // relative uri
          uriStr = common::joinPaths(_prefixPath, uriStr);
        }
        uriStr = std::string("file://") + uriStr;
        uriElem->Set(uriStr);
      }
    }
    else
    {
      for (auto child = _elem->GetFirstElement(); child;
           child = child->GetNextElement())
      {
        relativeToAbsoluteUri(child, _prefixPath);
      }
    }
  }

  /////////////////////////////////////////////////
  std::optional<std::string> generateWorld(
      const EntityComponentManager &_ecm, const Entity &_entity,
      const IncludeUriMap &_includeUriMap,
      const msgs::SdfGeneratorConfig &_config)
  {
    sdf::ElementPtr elem = std::make_shared<sdf::Element>();
    sdf::initFile("root.sdf", elem);
    auto worldElem = elem->AddElement("world");
    if (!updateWorldElement(worldElem, _ecm, _entity, _includeUriMap, _config))
      return std::nullopt;

    return elem->ToString("");
  }

  /////////////////////////////////////////////////
  bool updateWorldElement(sdf::ElementPtr _elem,
                          const EntityComponentManager &_ecm,
                          const Entity &_entity,
                          const IncludeUriMap &_includeUriMap,
                          const msgs::SdfGeneratorConfig &_config)
  {
    const auto *worldSdf = _ecm.Component<components::WorldSdf>(_entity);

    if (nullptr == worldSdf)
      return false;

    if (!copySdf(_ecm.Component<components::WorldSdf>(_entity), _elem))
      return false;

    // First remove child entities of <world> whose names can be changed during
    // simulation (eg. models). Then we add them back from the data in the
    // ECM.
    // TODO(addisu) Remove actors
    std::vector<sdf::ElementPtr> toRemove;
    if (_elem->HasElement("model"))
    {
      for (auto modelElem = _elem->GetElement("model"); modelElem;
           modelElem = modelElem->GetNextElement("model"))
      {
        toRemove.push_back(modelElem);
      }
    }
    if (_elem->HasElement("light"))
    {
      for (auto lightElem = _elem->GetElement("light"); lightElem;
           lightElem = lightElem->GetNextElement("light"))
      {
        toRemove.push_back(lightElem);
      }
    }

    for (const auto &e : toRemove)
    {
      _elem->RemoveChild(e);
    }

    auto worldDir = common::parentPath(worldSdf->Data().Element()->FilePath());

    // models
    _ecm.Each<components::Model, components::ModelSdf>(
        [&](const Entity &_modelEntity, const components::Model *,
            const components::ModelSdf *_modelSdf)
        {
          // skip nested models as they are not direct children of world
          auto parentComp = _ecm.Component<components::ParentEntity>(
              _modelEntity);
          if (parentComp && parentComp->Data() != _entity)
            return true;

          auto modelDir =
              common::parentPath(_modelSdf->Data().Element()->FilePath());

          const std::string modelName =
              scopedName(_modelEntity, _ecm, "::", false);

          bool modelFromInclude = isModelFromInclude(modelDir, worldDir);

          auto uriMapIt = _includeUriMap.find(modelDir);

          auto modelConfig = _config.global_entity_gen_config();
          auto modelConfigIt =
              _config.override_entity_gen_configs().find(modelName);
          if (modelConfigIt != _config.override_entity_gen_configs().end())
          {
            mergeWithOverride(modelConfig, modelConfigIt->second);
          }

          if (modelConfig.expand_include_tags().data() || !modelFromInclude)
          {
            auto modelElem = _elem->AddElement("model");
            updateModelElement(modelElem, _ecm, _modelEntity);

            // Check & update possible //model/include(s)
            if (!modelConfig.expand_include_tags().data())
            {
              updateModelElementWithNestedInclude(modelElem,
                    modelConfig.save_fuel_version().data(), _includeUriMap);
            }
          }
          else if (uriMapIt != _includeUriMap.end())
          {
            // The fuel URI might have a version number. If it does, we remove
            // it unless saveFuelModelVersion is set to true.
            // Check if this is a fuel URI. We assume that it is a fuel URI if
            // the scheme is http or https.
            common::URI uri(uriMapIt->second);
            if (uri.Scheme() == "http" || uri.Scheme() == "https")
            {
              removeVersionFromUri(uri);
            }

            if (modelConfig.save_fuel_version().data())
            {
              // Find out the model version from the file path. Note that we
              // do this from the file path instead of the Fuel URI because the
              // URI may not contain version information.
              //
              // We are assuming here that, for Fuel models, the directory
              // containing the sdf file has the same name as the model version.
              // For example, if the uri is
              // https://example.org/1.0/test/models/Backpack
              // the path to the directory containing the sdf file (modelDir)
              // will be:
              // $HOME/.ignition/fuel/example.org/test/models/Backpack/2/
              // and the basename of the directory is "1", which is the model
              // version.
              //
              // However, if symlinks (or other types of indirection) are used,
              // the pattern of modelDir will be different. The assumption here
              // is that regardless of the indirection, the name of the
              // directory containing the sdf file can be used as the version
              // number
              //
              uri.Path() /= common::basename(modelDir);
            }

            auto includeElem = _elem->AddElement("include");
            updateIncludeElement(includeElem, _ecm, _modelEntity, uri.Str());
          }
          else
          {
            // The model is not in the includeUriMap, but expandIncludeTags =
            // false, so we will assume that its uri is the file path of the
            // model on the local machine
            auto includeElem = _elem->AddElement("include");
            const std::string uri = "file://" + modelDir;
            updateIncludeElement(includeElem, _ecm, _modelEntity, uri);
          }
          return true;
        });

    // lights
    _ecm.Each<components::Light, components::ParentEntity>(
        [&](const Entity &_lightEntity,
            const components::Light *,
            const components::ParentEntity *_parent) -> bool
        {
          if (_parent->Data() != _entity)
            return true;

           auto lightElem = _elem->AddElement("light");
           updateLightElement(lightElem, _ecm, _lightEntity);

          return true;
        });

    return true;
  }

  /////////////////////////////////////////////////
  bool updateModelElement(const sdf::ElementPtr &_elem,
                          const EntityComponentManager &_ecm,
                          const Entity &_entity)
  {
    if (!copySdf(_ecm.Component<components::ModelSdf>(_entity), _elem))
      return false;

    // Update sdf based on current components. Here are the list of components
    // to be updated:
    // - Name
    // - Pose
    // - Static
    // - SelfCollide
    // This list is to be updated as other components become updateable during
    // simulation
    auto *nameComp = _ecm.Component<components::Name>(_entity);
    _elem->GetAttribute("name")->Set(nameComp->Data());

    auto *poseComp = _ecm.Component<components::Pose>(_entity);

    auto poseElem = _elem->GetElement("pose");

    // Remove all attributes of poseElem
    for (const auto *attrName : {"relative_to", "degrees", "rotation_format"})
    {
      sdf::ParamPtr attr = poseElem->GetAttribute(attrName);
      if (nullptr != attr)
      {
        attr->Reset();
      }
    }
    poseElem->Set(poseComp->Data());

    // static
    auto *staticComp = _ecm.Component<components::Static>(_entity);
    if (staticComp)
      _elem->GetElement("static")->Set<bool>(staticComp->Data());

    // self collide
    auto *selfCollideComp = _ecm.Component<components::SelfCollide>(_entity);
    if (selfCollideComp)
      _elem->GetElement("self_collide")->Set<bool>(selfCollideComp->Data());

    const auto *pathComp =
      _ecm.Component<components::SourceFilePath>(_entity);

    if (_elem->HasElement("link"))
    {
      if (nullptr != pathComp)
      {
        // Update relative URIs to use absolute paths. Relative URIs work fine
        // in included models, but they have to be converted to absolute URIs
        // when the included model is expanded.
        relativeToAbsoluteUri(_elem, common::parentPath(pathComp->Data()));
      }

      // update links
      sdf::ElementPtr linkElem = _elem->GetElement("link");
      while (linkElem)
      {
        std::string linkName = linkElem->Get<std::string>("name");
        auto linkEnt = _ecm.EntityByComponents(
            components::ParentEntity(_entity), components::Name(linkName));
        if (linkEnt != kNullEntity)
          updateLinkElement(linkElem, _ecm, linkEnt);
        linkElem = linkElem->GetNextElement("link");
      }
    }

<<<<<<< HEAD
=======
    if (_elem->HasElement("joint"))
    {
      // update joints
      sdf::ElementPtr jointElem = _elem->GetElement("joint");
      while (jointElem)
      {
        std::string jointName = jointElem->Get<std::string>("name");
        auto jointEnt = _ecm.EntityByComponents(
            components::ParentEntity(_entity), components::Name(jointName));
        if (jointEnt != kNullEntity)
          updateJointElement(jointElem, _ecm, jointEnt);
        jointElem = jointElem->GetNextElement("joint");
      }
    }

>>>>>>> e3d880ca
    return true;
  }

  /////////////////////////////////////////////////
  bool updateLinkElement(const sdf::ElementPtr &_elem,
                          const EntityComponentManager &_ecm,
                          const Entity &_entity)
  {
    // Update sdf based on current components. Here are the list of components
    // to be updated:
    // - Name
    // - Pose
    // - Inertial
    // - WindMode
    // This list is to be updated as other components become updateable during
    // simulation
    auto *nameComp = _ecm.Component<components::Name>(_entity);
    _elem->GetAttribute("name")->Set(nameComp->Data());

    auto *poseComp = _ecm.Component<components::Pose>(_entity);

    auto poseElem = _elem->GetElement("pose");

    // Remove all attributes of poseElem
    for (const auto *attrName : {"relative_to", "degrees", "rotation_format"})
    {
      sdf::ParamPtr attr = poseElem->GetAttribute(attrName);
      if (nullptr != attr)
      {
        attr->Reset();
      }
    }
    poseElem->Set(poseComp->Data());

    // inertial
    auto inertialComp = _ecm.Component<components::Inertial>(_entity);
    if (inertialComp)
<<<<<<< HEAD
    {
      math::Inertiald inertial = inertialComp->Data();
      sdf::ElementPtr inertialElem = _elem->GetElement("inertial");
      inertialElem->GetElement("pose")->Set<math::Pose3d>(inertial.Pose());
      const math::MassMatrix3d &massMatrix = inertial.MassMatrix();
      inertialElem->GetElement("mass")->Set<double>(massMatrix.Mass());
      sdf::ElementPtr inertiaElem = inertialElem->GetElement("inertia");
      inertiaElem->GetElement("ixx")->Set<double>(massMatrix.Ixx());
      inertiaElem->GetElement("ixy")->Set<double>(massMatrix.Ixy());
      inertiaElem->GetElement("ixz")->Set<double>(massMatrix.Ixz());
      inertiaElem->GetElement("iyy")->Set<double>(massMatrix.Iyy());
      inertiaElem->GetElement("iyz")->Set<double>(massMatrix.Iyz());
      inertiaElem->GetElement("izz")->Set<double>(massMatrix.Izz());
    }

    // wind mode
    auto windModeComp = _ecm.Component<components::WindMode>(_entity);
    if (windModeComp)
    {
      bool windMode = windModeComp->Data();
      _elem->GetElement("enable_wind")->Set<bool>(windMode);
    }

    // update sensors
    if (_elem->HasElement("sensor"))
    {
      sdf::ElementPtr sensorElem = _elem->GetElement("sensor");
      while (sensorElem)
      {
        std::string sensorName = sensorElem->Get<std::string>("name");
        auto sensorEnt = _ecm.EntityByComponents(
            components::ParentEntity(_entity), components::Name(sensorName));
        if (sensorEnt != kNullEntity)
          updateSensorElement(sensorElem, _ecm, sensorEnt);
        sensorElem = sensorElem->GetNextElement("sensor");
      }
    }

    return true;
  }

  /////////////////////////////////////////////////
  bool updateSensorElement(sdf::ElementPtr _elem,
                           const EntityComponentManager &_ecm,
                           const Entity &_entity)
  {
    // Update sdf based on current components.
    // This list is to be updated as other components become updateable during
    // simulation

    auto updateSensorNameAndPose = [&]
    {
      // override name and pose sdf element using values from ECM
      auto *nameComp = _ecm.Component<components::Name>(_entity);
      _elem->GetAttribute("name")->Set(nameComp->Data());

      auto *poseComp = _ecm.Component<components::Pose>(_entity);
      auto poseElem = _elem->GetElement("pose");

      // Remove all attributes of poseElem
      for (const auto *attrName : {"relative_to", "degrees", "rotation_format"})
      {
        sdf::ParamPtr attr = poseElem->GetAttribute(attrName);
        if (nullptr != attr)
        {
          attr->Reset();
        }
      }
      poseElem->Set(poseComp->Data());
      return true;
    };

    // camera
    auto camComp = _ecm.Component<components::Camera>(_entity);
    if (camComp)
    {
      const sdf::Sensor &sensor = camComp->Data();
      _elem->Copy(sensor.ToElement());
      return updateSensorNameAndPose();
    }
    // depth camera
    auto depthCamComp = _ecm.Component<components::DepthCamera>(_entity);
    if (depthCamComp)
    {
      const sdf::Sensor &sensor = depthCamComp->Data();
      _elem->Copy(sensor.ToElement());
      return updateSensorNameAndPose();
    }
    // thermal camera
    auto thermalCamComp = _ecm.Component<components::ThermalCamera>(_entity);
    if (thermalCamComp)
    {
      const sdf::Sensor &sensor = thermalCamComp->Data();
      _elem->Copy(sensor.ToElement());
      return updateSensorNameAndPose();
    }
    // logical camera
    auto logicalCamComp = _ecm.Component<components::LogicalCamera>(_entity);
    if (logicalCamComp)
    {
      // components::LogicalCamera holds an sdf::ElementPtr instead of an
      // sdf::Sensor
      _elem = logicalCamComp->Data();
      return updateSensorNameAndPose();
    }
    // segmentation camera
    auto segmentationCamComp =
        _ecm.Component<components::SegmentationCamera>(_entity);
    if (segmentationCamComp)
    {
      const sdf::Sensor &sensor = segmentationCamComp->Data();
      _elem->Copy(sensor.ToElement());
      return updateSensorNameAndPose();
    }

    // gpu lidar
    auto gpuLidarComp = _ecm.Component<components::GpuLidar>(_entity);
    if (gpuLidarComp)
    {
      const sdf::Sensor &sensor = gpuLidarComp->Data();
      _elem->Copy(sensor.ToElement());
      return updateSensorNameAndPose();
    }
    // altimeter
    auto altimeterComp = _ecm.Component<components::Altimeter>(_entity);
    if (altimeterComp)
    {
      const sdf::Sensor &sensor = altimeterComp->Data();
      _elem->Copy(sensor.ToElement());
      return updateSensorNameAndPose();
    }
    // contact
    auto contactComp = _ecm.Component<components::ContactSensor>(_entity);
    if (contactComp)
    {
      // components::ContactSensor holds an sdf::ElementPtr instead of an
      // sdf::Sensor
      _elem = contactComp->Data();
      return updateSensorNameAndPose();
    }
    // air pressure
    auto airPressureComp =
        _ecm.Component<components::AirPressureSensor>(_entity);
    if (airPressureComp)
    {
      const sdf::Sensor &sensor = airPressureComp->Data();
      _elem->Copy(sensor.ToElement());
      return updateSensorNameAndPose();
    }
    // force torque
    auto forceTorqueComp = _ecm.Component<components::ForceTorque>(_entity);
    if (forceTorqueComp)
    {
      const sdf::Sensor &sensor = forceTorqueComp->Data();
      _elem->Copy(sensor.ToElement());
      return updateSensorNameAndPose();
    }
    // imu
    auto imuComp = _ecm.Component<components::Imu>(_entity);
    if (imuComp)
    {
      const sdf::Sensor &sensor = imuComp->Data();
      _elem->Copy(sensor.ToElement());
      return updateSensorNameAndPose();
    }
    // magnetometer
    auto magnetometerComp =
        _ecm.Component<components::Magnetometer>(_entity);
    if (magnetometerComp)
    {
      const sdf::Sensor &sensor = magnetometerComp->Data();
      _elem->Copy(sensor.ToElement());
      return updateSensorNameAndPose();
=======
    {
      math::Inertiald inertial = inertialComp->Data();
      sdf::ElementPtr inertialElem = _elem->GetElement("inertial");
      inertialElem->GetElement("pose")->Set<math::Pose3d>(inertial.Pose());
      const math::MassMatrix3d &massMatrix = inertial.MassMatrix();
      inertialElem->GetElement("mass")->Set<double>(massMatrix.Mass());
      sdf::ElementPtr inertiaElem = inertialElem->GetElement("inertia");
      inertiaElem->GetElement("ixx")->Set<double>(massMatrix.Ixx());
      inertiaElem->GetElement("ixy")->Set<double>(massMatrix.Ixy());
      inertiaElem->GetElement("ixz")->Set<double>(massMatrix.Ixz());
      inertiaElem->GetElement("iyy")->Set<double>(massMatrix.Iyy());
      inertiaElem->GetElement("iyz")->Set<double>(massMatrix.Iyz());
      inertiaElem->GetElement("izz")->Set<double>(massMatrix.Izz());
    }

    // wind mode
    auto windModeComp = _ecm.Component<components::WindMode>(_entity);
    if (windModeComp)
    {
      bool windMode = windModeComp->Data();
      _elem->GetElement("enable_wind")->Set<bool>(windMode);
    }

    // update sensors
    if (_elem->HasElement("sensor"))
    {
      sdf::ElementPtr sensorElem = _elem->GetElement("sensor");
      while (sensorElem)
      {
        std::string sensorName = sensorElem->Get<std::string>("name");
        auto sensorEnt = _ecm.EntityByComponents(
            components::ParentEntity(_entity), components::Name(sensorName));
        if (sensorEnt != kNullEntity)
          updateSensorElement(sensorElem, _ecm, sensorEnt);
        sensorElem = sensorElem->GetNextElement("sensor");
      }
    }

    // update lights
    if (_elem->HasElement("light"))
    {
      sdf::ElementPtr lightElem = _elem->GetElement("light");
      while (lightElem)
      {
        std::string lightName = lightElem->Get<std::string>("name");
        auto lightEnt = _ecm.EntityByComponents(
            components::ParentEntity(_entity), components::Name(lightName));
        if (lightEnt != kNullEntity)
          updateLightElement(lightElem, _ecm, lightEnt);
        lightElem = lightElem->GetNextElement("light");
      }
>>>>>>> e3d880ca
    }

    return true;
  }

  /////////////////////////////////////////////////
  bool updateSensorElement(sdf::ElementPtr _elem,
                           const EntityComponentManager &_ecm,
                           const Entity &_entity)
  {
    // Update sdf based on current components.
    // This list is to be updated as other components become updateable during
    // simulation
    auto updateSensorNameAndPose = [&]
    {
      // override name and pose sdf element using values from ECM
      auto *nameComp = _ecm.Component<components::Name>(_entity);
      _elem->GetAttribute("name")->Set(nameComp->Data());

      auto *poseComp = _ecm.Component<components::Pose>(_entity);
      auto poseElem = _elem->GetElement("pose");

      // Remove all attributes of poseElem
      for (const auto *attrName : {"relative_to", "degrees", "rotation_format"})
      {
        sdf::ParamPtr attr = poseElem->GetAttribute(attrName);
        if (nullptr != attr)
        {
          attr->Reset();
        }
      }
      poseElem->Set(poseComp->Data());
      return true;
    };

    // camera
    auto camComp = _ecm.Component<components::Camera>(_entity);
    if (camComp)
    {
      const sdf::Sensor &sensor = camComp->Data();
      _elem->Copy(sensor.ToElement());
      return updateSensorNameAndPose();
    }
    // depth camera
    auto depthCamComp = _ecm.Component<components::DepthCamera>(_entity);
    if (depthCamComp)
    {
      const sdf::Sensor &sensor = depthCamComp->Data();
      _elem->Copy(sensor.ToElement());
      return updateSensorNameAndPose();
    }
    // thermal camera
    auto thermalCamComp = _ecm.Component<components::ThermalCamera>(_entity);
    if (thermalCamComp)
    {
      const sdf::Sensor &sensor = thermalCamComp->Data();
      _elem->Copy(sensor.ToElement());
      return updateSensorNameAndPose();
    }
    // logical camera
    auto logicalCamComp = _ecm.Component<components::LogicalCamera>(_entity);
    if (logicalCamComp)
    {
      // components::LogicalCamera holds an sdf::ElementPtr instead of an
      // sdf::Sensor
      _elem = logicalCamComp->Data();
      return updateSensorNameAndPose();
    }
    // segmentation camera
    auto segmentationCamComp =
        _ecm.Component<components::SegmentationCamera>(_entity);
    if (segmentationCamComp)
    {
      const sdf::Sensor &sensor = segmentationCamComp->Data();
      _elem->Copy(sensor.ToElement());
      return updateSensorNameAndPose();
    }

    // gpu lidar
    auto gpuLidarComp = _ecm.Component<components::GpuLidar>(_entity);
    if (gpuLidarComp)
    {
      const sdf::Sensor &sensor = gpuLidarComp->Data();
      _elem->Copy(sensor.ToElement());
      return updateSensorNameAndPose();
    }
    // altimeter
    auto altimeterComp = _ecm.Component<components::Altimeter>(_entity);
    if (altimeterComp)
    {
      const sdf::Sensor &sensor = altimeterComp->Data();
      _elem->Copy(sensor.ToElement());
      return updateSensorNameAndPose();
    }
    // contact
    auto contactComp = _ecm.Component<components::ContactSensor>(_entity);
    if (contactComp)
    {
      // components::ContactSensor holds an sdf::ElementPtr instead of an
      // sdf::Sensor
      _elem = contactComp->Data();
      return updateSensorNameAndPose();
    }
    // air pressure
    auto airPressureComp =
        _ecm.Component<components::AirPressureSensor>(_entity);
    if (airPressureComp)
    {
      const sdf::Sensor &sensor = airPressureComp->Data();
      _elem->Copy(sensor.ToElement());
      return updateSensorNameAndPose();
    }
    // force torque
    auto forceTorqueComp = _ecm.Component<components::ForceTorque>(_entity);
    if (forceTorqueComp)
    {
      const sdf::Sensor &sensor = forceTorqueComp->Data();
      _elem->Copy(sensor.ToElement());
      return updateSensorNameAndPose();
    }
    // imu
    auto imuComp = _ecm.Component<components::Imu>(_entity);
    if (imuComp)
    {
      const sdf::Sensor &sensor = imuComp->Data();
      _elem->Copy(sensor.ToElement());
      return updateSensorNameAndPose();
    }
    // magnetometer
    auto magnetometerComp =
        _ecm.Component<components::Magnetometer>(_entity);
    if (magnetometerComp)
    {
      const sdf::Sensor &sensor = magnetometerComp->Data();
      _elem->Copy(sensor.ToElement());
      return updateSensorNameAndPose();
    }

    return true;
  }

  /////////////////////////////////////////////////
  bool updateLightElement(sdf::ElementPtr _elem,
                          const EntityComponentManager &_ecm,
                          const Entity &_entity)
  {
    // Update sdf based on the light component
    auto updateLightNameAndPose = [&]
    {
      // override name and pose sdf element using values from ECM
      auto *nameComp = _ecm.Component<components::Name>(_entity);
      _elem->GetAttribute("name")->Set(nameComp->Data());

      auto *poseComp = _ecm.Component<components::Pose>(_entity);
      auto poseElem = _elem->GetElement("pose");

      // Remove all attributes of poseElem
      for (const auto *attrName : {"relative_to", "degrees", "rotation_format"})
      {
        sdf::ParamPtr attr = poseElem->GetAttribute(attrName);
        if (nullptr != attr)
        {
          attr->Reset();
        }
      }
      poseElem->Set(poseComp->Data());
      return true;
    };

    // light
    auto lightComp = _ecm.Component<components::Light>(_entity);
    if (lightComp)
    {
      const sdf::Light &light = lightComp->Data();
      _elem->Copy(light.ToElement());
      return updateLightNameAndPose();
    }
    return true;
  }

  /////////////////////////////////////////////////
  bool updateJointElement(sdf::ElementPtr _elem,
                          const EntityComponentManager &_ecm,
                          const Entity &_entity)
  {
    // Update sdf based on the joint component
    auto updateJointNameAndPose = [&]
    {
      // override name and pose sdf element using values from ECM
      auto *nameComp = _ecm.Component<components::Name>(_entity);
      _elem->GetAttribute("name")->Set(nameComp->Data());

      auto *poseComp = _ecm.Component<components::Pose>(_entity);
      auto poseElem = _elem->GetElement("pose");

      // Remove all attributes of poseElem
      for (const auto *attrName : {"relative_to", "degrees", "rotation_format"})
      {
        sdf::ParamPtr attr = poseElem->GetAttribute(attrName);
        if (nullptr != attr)
        {
          attr->Reset();
        }
      }
      poseElem->Set(poseComp->Data());
      return true;
    };

    // joint
    auto jointComp = _ecm.Component<components::Joint>(_entity);
    if (!jointComp)
    {
      return false;
    }

    // joint type
    auto jointTypeComp = _ecm.Component<components::JointType>(_entity);
    sdf::JointType jointType = jointTypeComp->Data();
    if (jointTypeComp)
    {
      std::string jointTypeStr = "invalid";
      switch (jointType)
      {
        case sdf::JointType::BALL:
          jointTypeStr = "ball";
          break;
        case sdf::JointType::CONTINUOUS:
          jointTypeStr = "continuous";
          break;
        case sdf::JointType::FIXED:
          jointTypeStr = "fixed";
          break;
        case sdf::JointType::PRISMATIC:
          jointTypeStr = "prismatic";
          break;
        case sdf::JointType::GEARBOX:
          jointTypeStr = "gearbox";
          break;
        case sdf::JointType::REVOLUTE:
          jointTypeStr = "revolute";
          break;
        case sdf::JointType::REVOLUTE2:
          jointTypeStr = "revolute2";
          break;
        case sdf::JointType::SCREW:
          jointTypeStr = "screw";
          break;
        case sdf::JointType::UNIVERSAL:
          jointTypeStr = "universal";
          break;
        default:
          break;
      }
      _elem->GetAttribute("type")->Set<std::string>(jointTypeStr);
    }

    // parent
    auto parentLinkNameComp =
        _ecm.Component<components::ParentLinkName>(_entity);
    if (parentLinkNameComp)
    {
      _elem->GetElement("parent")->Set<std::string>(parentLinkNameComp->Data());
    }
    // child
    auto childLinkNameComp = _ecm.Component<components::ChildLinkName>(_entity);
    if (childLinkNameComp)
    {
      _elem->GetElement("child")->Set<std::string>(childLinkNameComp->Data());
    }
    // thread pitch
    auto threadPitchComp = _ecm.Component<components::ThreadPitch>(_entity);
    if (threadPitchComp && jointType == sdf::JointType::SCREW)
    {
      _elem->GetElement("thread_pitch")->Set<double>(threadPitchComp->Data());
    }
    // axis
    auto jointAxisComp = _ecm.Component<components::JointAxis>(_entity);
    if (jointAxisComp)
    {
      const sdf::JointAxis axis = jointAxisComp->Data();
      _elem->GetElement("axis")->Copy(axis.ToElement());
    }
    // axis2
    auto jointAxis2Comp = _ecm.Component<components::JointAxis2>(_entity);
    if (jointAxis2Comp)
    {
      const sdf::JointAxis axis2 = jointAxis2Comp->Data();
      _elem->GetElement("axis2")->Copy(axis2.ToElement(1u));
    }

    // sensors
    // remove existing ones in sdf element and add new ones from ECM.
    std::vector<sdf::ElementPtr> toRemove;
    if (_elem->HasElement("sensor"))
    {
      for (auto sensorElem = _elem->GetElement("sensor"); sensorElem;
           sensorElem = sensorElem->GetNextElement("sensor"))
      {
        toRemove.push_back(sensorElem);
      }
    }
    for (const auto &e : toRemove)
    {
      _elem->RemoveChild(e);
    }

    auto sensorEntities = _ecm.EntitiesByComponents(
        components::ParentEntity(_entity), components::Sensor());

    for (const auto &sensorEnt : sensorEntities)
    {
      sdf::ElementPtr sensorElem = _elem->AddElement("sensor");
      updateSensorElement(sensorElem, _ecm, sensorEnt);
    }

    return updateJointNameAndPose();
  }

  /////////////////////////////////////////////////
  /// \brief Checks if a string is a number
  /// \param[in] _str The string to check
  /// \return True if the string is a number
  bool isNumber(const std::string &_str)
  {
    for (const char &c : _str)
      if (!std::isdigit(c)) return false;

    return true;
  }

  /////////////////////////////////////////////////
  void updateModelElementWithNestedInclude(sdf::ElementPtr &_elem,
                                           const bool _saveFuelVersion,
                                           const IncludeUriMap &_includeUriMap)
  {
    sdf::ElementPtr e = _elem->GetFirstElement(), nextE = nullptr;
    while (e != nullptr)
    {
      nextE = e->GetNextElement();

      if (e->GetIncludeElement() != nullptr)
      {
        std::string modelDir = common::parentPath(e->FilePath());
        auto uriMapIt = _includeUriMap.find(modelDir);

        if (_saveFuelVersion && uriMapIt != _includeUriMap.end())
        {
          // find fuel model version from file path
          std::string version = common::basename(modelDir);

          if (isNumber(version))
          {
            std::string uri = e->GetIncludeElement()->Get<std::string>("uri");
            uri = uri + "/" + version;
            e->GetIncludeElement()->GetElement("uri")->Set(uri);
          }
          else
          {
            ignwarn << "Error retrieving Fuel model version,"
                    << " saving model without version."
                    << std::endl;
          }
        }

        e->RemoveAllAttributes();
        e->Copy(e->GetIncludeElement());
      }
      else if (e->GetName() == "model")
      {
        updateModelElementWithNestedInclude(e,
              _saveFuelVersion, _includeUriMap);
      }

      e = nextE;
    }
  }

  /////////////////////////////////////////////////
  bool updateIncludeElement(const sdf::ElementPtr &_elem,
                            const EntityComponentManager &_ecm,
                            const Entity &_entity, const std::string &_uri)
  {
    _elem->GetElement("uri")->Set(_uri);

    auto *nameComp = _ecm.Component<components::Name>(_entity);
    _elem->GetElement("name")->Set(nameComp->Data());

    auto *poseComp = _ecm.Component<components::Pose>(_entity);

    auto poseElem = _elem->GetElement("pose");

    // Remove all attributes of poseElem
    for (const auto *attrName : {"relative_to", "degrees", "rotation_format"})
    {
      sdf::ParamPtr attr = poseElem->GetAttribute(attrName);
      if (nullptr != attr)
      {
        attr->Reset();
      }
    }
    poseElem->Set(poseComp->Data());
    return true;
  }

  /////////////////////////////////////////////////
  std::optional<sdf::World> generateWorldSdf(
      const EntityComponentManager &_ecm, const Entity &_entity,
      const IncludeUriMap &_includeUriMap,
      const msgs::SdfGeneratorConfig &_config)
  {
    const auto *worldSdf = _ecm.Component<components::WorldSdf>(_entity);

    if (nullptr == worldSdf)
      return std::nullopt;

    sdf::World world(worldSdf->Data());

    // First remove child entities of <world> whose names can be changed during
    // simulation (eg. models). Then we add them back from the data in the
    // ECM.
    world.ClearModels();
    world.ClearActors();
    world.ClearLights();

    auto worldDir = common::parentPath(worldSdf->Data().Element()->FilePath());

    _ecm.Each<components::Model, components::ModelSdf>(
        [&](const Entity &_modelEntity, const components::Model *,
            const components::ModelSdf *_modelSdf)
        {
          // skip nested models as they are not direct children of world
          auto parentComp = _ecm.Component<components::ParentEntity>(
              _modelEntity);
          if (parentComp && parentComp->Data() != _entity)
            return true;

          auto modelDir =
              common::parentPath(_modelSdf->Data().Element()->FilePath());

          const std::string modelName =
              scopedName(_modelEntity, _ecm, "::", false);

          bool modelFromInclude = isModelFromInclude(modelDir, worldDir);

          auto uriMapIt = _includeUriMap.find(modelDir);

          auto modelConfig = _config.global_entity_gen_config();
          auto modelConfigIt =
              _config.override_entity_gen_configs().find(modelName);
          if (modelConfigIt != _config.override_entity_gen_configs().end())
          {
            mergeWithOverride(modelConfig, modelConfigIt->second);
          }

          if (modelConfig.expand_include_tags().data() || !modelFromInclude)
          {
            std::optional<sdf::Model> model = generateModelSdf(
                _ecm, _modelEntity);
            if (model)
              world.AddModel(*model);

            // Check & update possible //model/include(s)
            /*if (!modelConfig.expand_include_tags().data())
            {
              updateModelElementWithNestedInclude(modelElem,
                    modelConfig.save_fuel_version().data(), _includeUriMap);
            }*/
          }
          else if (uriMapIt != _includeUriMap.end())
          {/*
            // The fuel URI might have a version number. If it does, we remove
            // it unless saveFuelModelVersion is set to true.
            // Check if this is a fuel URI. We assume that it is a fuel URI if
            // the scheme is http or https.
            common::URI uri(uriMapIt->second);
            if (uri.Scheme() == "http" || uri.Scheme() == "https")
            {
              removeVersionFromUri(uri);
            }

            if (modelConfig.save_fuel_version().data())
            {
              // Find out the model version from the file path. Note that we
              // do this from the file path instead of the Fuel URI because the
              // URI may not contain version information.
              //
              // We are assuming here that, for Fuel models, the directory
              // containing the sdf file has the same name as the model version.
              // For example, if the uri is
              // https://example.org/1.0/test/models/Backpack
              // the path to the directory containing the sdf file (modelDir)
              // will be:
              // $HOME/.ignition/fuel/example.org/test/models/Backpack/2/
              // and the basename of the directory is "1", which is the model
              // version.
              //
              // However, if symlinks (or other types of indirection) are used,
              // the pattern of modelDir will be different. The assumption here
              // is that regardless of the indirection, the name of the
              // directory containing the sdf file can be used as the version
              // number
              //
              uri.Path() /= common::basename(modelDir);
            }

            auto includeElem = _elem->AddElement("include");
            updateIncludeElement(includeElem, _ecm, _modelEntity, uri.Str());
            */
          }
          else
          {/*
            // The model is not in the includeUriMap, but expandIncludeTags =
            // false, so we will assume that its uri is the file path of the
            // model on the local machine
            auto includeElem = _elem->AddElement("include");
            const std::string uri = "file://" + modelDir;
            updateIncludeElement(includeElem, _ecm, _modelEntity, uri);
            */
          }
          return true;
        });

    return world;
  }

  /////////////////////////////////////////////////
  std::optional<sdf::Model> generateModelSdf(const EntityComponentManager &_ecm,
      const Entity &_entity)
  {
    const auto *modelSdf = _ecm.Component<components::ModelSdf>(_entity);

    if (nullptr == modelSdf)
      return std::nullopt;

    // Copy the model, then update its values.
    sdf::Model model(modelSdf->Data());

    // Update sdf based on current components. Here are the list of components
    // to be updated:
    // - Name
    // - Pose
    // - Static
    // - SelfCollide
    // This list is to be updated as other components become updateable during
    // simulation
    auto *nameComp = _ecm.Component<components::Name>(_entity);
    if (nameComp)
      model.SetName(nameComp->Data());

    auto *poseComp = _ecm.Component<components::Pose>(_entity);
    if (poseComp)
      model.SetRawPose(poseComp->Data());

    // static
    auto *staticComp = _ecm.Component<components::Static>(_entity);
    if (staticComp)
      model.SetStatic(staticComp->Data());

    // self collide
    auto *selfCollideComp = _ecm.Component<components::SelfCollide>(_entity);
    if (selfCollideComp)
     model.SetSelfCollide(selfCollideComp->Data());

    // Update links
    std::vector<Entity> modelLinks = _ecm.EntitiesByComponents(
      components::ParentEntity(_entity), components::Link());

    model.ClearLinks();
    for (Entity &link : modelLinks)
    {
      std::optional<sdf::Link> linkSdf = generateLinkSdf(_ecm, link);
      if (linkSdf)
        model.AddLink(*linkSdf);
    }

    // Update joints
    std::vector<Entity> modelJoints = _ecm.EntitiesByComponents(
      components::ParentEntity(_entity), components::Joint());

    model.ClearJoints();
    /*for (Entity &joint : modelJoints)
    {
      std::optional<sdf::Joint> jointSdf = generateJointSdf(_ecm, joint);
      if (jointSdf)
        model.AddJoint(*JoinSdf);
    }*/

    // Update nested models
    std::vector<Entity> nestedModels = _ecm.EntitiesByComponents(
      components::ParentEntity(_entity), components::Model());

    model.ClearModels();
    for (Entity &nestedModel : nestedModels)
    {
      std::optional<sdf::Model> nestedModelSdf =
        generateModelSdf(_ecm, nestedModel);
      if (nestedModelSdf)
        model.AddModel(*nestedModelSdf);
    }

    return model;
  }

  /////////////////////////////////////////////////
  std::optional<sdf::Link> generateLinkSdf(const EntityComponentManager &_ecm,
      const Entity &_entity)
  {
    sdf::Link link;

    // Update sdf based on current components. Here are the list of components
    // to be updated:
    // - Name
    // - Pose
    // - Inertial
    // - WindMode
    // This list is to be updated as other components become updateable during
    // simulation
    auto *nameComp = _ecm.Component<components::Name>(_entity);
    if (nameComp)
      link.SetName(nameComp->Data());

    auto *poseComp = _ecm.Component<components::Pose>(_entity);
    if (poseComp)
      link.SetRawPose(poseComp->Data());

    // inertial
    auto inertialComp = _ecm.Component<components::Inertial>(_entity);
    if (inertialComp)
      link.SetInertial(inertialComp->Data());

    // wind mode
    auto windModeComp = _ecm.Component<components::WindMode>(_entity);
    if (windModeComp)
      link.SetEnableWind(windModeComp->Data());

    // Update sensors
    std::vector<Entity> sensors = _ecm.EntitiesByComponents(
      components::ParentEntity(_entity), components::Sensor());

    link.ClearSensors();
    for (Entity &sensor : sensors)
    {
      std::optional<sdf::Sensor> sensorSdf = generateSensorSdf(_ecm, sensor);
      if (sensorSdf)
        link.AddSensor(*sensorSdf);
    }

    // Update collisions
    std::vector<Entity> collisions = _ecm.EntitiesByComponents(
      components::ParentEntity(_entity), components::Collision());

    link.ClearCollisions();
    for (Entity &collision : collisions)
    {
      auto comp = _ecm.Component<components::CollisionElement>(collision);
      if (comp)
        link.AddCollision(comp->Data());
    }

    // Update visuals
    std::vector<Entity> visuals = _ecm.EntitiesByComponents(
      components::ParentEntity(_entity), components::Visual());

    link.ClearVisuals();
    for (Entity &visual : visuals)
    {
      auto comp = _ecm.Component<components::VisualElement>(visual);
      if (comp)
        link.AddVisual(comp->Data());
    }

    // Update lights
    std::vector<Entity> lights = _ecm.EntitiesByComponents(
      components::ParentEntity(_entity), components::LightType());

    link.ClearLights();
    for (Entity &light : lights)
    {
      auto comp = _ecm.Component<components::Light>(light);
      if (comp)
        link.AddLight(comp->Data());
    }

    return link;
  }

  /////////////////////////////////////////////////
  std::optional<sdf::Sensor> generateSensorSdf(
      const EntityComponentManager &_ecm, const Entity &_entity)
  {
    // Update sdf based on current components.
    // This list is to be updated as other components become updateable during
    // simulation
    sdf::Sensor sensor;

    // camera
    auto camComp = _ecm.Component<components::Camera>(_entity);
    if (camComp)
      sensor = camComp->Data();
    // depth camera
    auto depthCamComp = _ecm.Component<components::DepthCamera>(_entity);
    if (depthCamComp)
      sensor = depthCamComp->Data();
    // thermal camera
    auto thermalCamComp = _ecm.Component<components::ThermalCamera>(_entity);
    if (thermalCamComp)
      sensor = thermalCamComp->Data();
    // logical camera
    // IMPLEMENT ME: auto logicalCamComp = _ecm.Component<components::LogicalCamera>(_entity);
    // if (logicalCamComp)
    //   sensor = logicalCamComp->Data();
    // segmentation camera
    auto segmentationCamComp =
        _ecm.Component<components::SegmentationCamera>(_entity);
    if (segmentationCamComp)
      sensor = segmentationCamComp->Data();
    // gpu lidar
    auto gpuLidarComp = _ecm.Component<components::GpuLidar>(_entity);
    if (gpuLidarComp)
      sensor = gpuLidarComp->Data();
    // altimeter
    auto altimeterComp = _ecm.Component<components::Altimeter>(_entity);
    if (altimeterComp)
      sensor = altimeterComp->Data();
    // contact
    auto contactComp = _ecm.Component<components::ContactSensor>(_entity);
    if (contactComp)
      sensor = altimeterComp->Data();
    // air pressure
    auto airPressureComp =
        _ecm.Component<components::AirPressureSensor>(_entity);
    if (airPressureComp)
      sensor = airPressureComp->Data();
    // force torque
    auto forceTorqueComp = _ecm.Component<components::ForceTorque>(_entity);
    if (forceTorqueComp)
      sensor = forceTorqueComp->Data();
    // imu
    auto imuComp = _ecm.Component<components::Imu>(_entity);
    if (imuComp)
      sensor = imuComp->Data();
    // magnetometer
    auto magnetometerComp =
        _ecm.Component<components::Magnetometer>(_entity);
    if (magnetometerComp)
      sensor = magnetometerComp->Data();

    // Update the name
    auto *nameComp = _ecm.Component<components::Name>(_entity);
    if (nameComp)
      sensor.SetName(nameComp->Data());

    // Update the pose
    auto *poseComp = _ecm.Component<components::Pose>(_entity);
    if (poseComp)
      sensor.SetRawPose(poseComp->Data());

    return sensor;
  }
}
}  // namespace IGNITION_GAZEBO_VERSION_NAMESPACE
}  // namespace gazebo
}  // namespace ignition<|MERGE_RESOLUTION|>--- conflicted
+++ resolved
@@ -29,11 +29,8 @@
 #include "ignition/gazebo/components/AirPressureSensor.hh"
 #include "ignition/gazebo/components/Altimeter.hh"
 #include "ignition/gazebo/components/Camera.hh"
-<<<<<<< HEAD
+#include "ignition/gazebo/components/ChildLinkName.hh"
 #include "ignition/gazebo/components/Collision.hh"
-=======
-#include "ignition/gazebo/components/ChildLinkName.hh"
->>>>>>> e3d880ca
 #include "ignition/gazebo/components/ContactSensor.hh"
 #include "ignition/gazebo/components/DepthCamera.hh"
 #include "ignition/gazebo/components/ForceTorque.hh"
@@ -41,14 +38,10 @@
 #include "ignition/gazebo/components/Imu.hh"
 #include "ignition/gazebo/components/Inertial.hh"
 #include "ignition/gazebo/components/Joint.hh"
-<<<<<<< HEAD
-#include "ignition/gazebo/components/Light.hh"
-#include "ignition/gazebo/components/LightType.hh"
-=======
 #include "ignition/gazebo/components/JointAxis.hh"
 #include "ignition/gazebo/components/JointType.hh"
 #include "ignition/gazebo/components/Light.hh"
->>>>>>> e3d880ca
+#include "ignition/gazebo/components/LightType.hh"
 #include "ignition/gazebo/components/Link.hh"
 #include "ignition/gazebo/components/LogicalCamera.hh"
 #include "ignition/gazebo/components/Magnetometer.hh"
@@ -64,11 +57,8 @@
 #include "ignition/gazebo/components/SegmentationCamera.hh"
 #include "ignition/gazebo/components/Static.hh"
 #include "ignition/gazebo/components/ThermalCamera.hh"
-<<<<<<< HEAD
+#include "ignition/gazebo/components/ThreadPitch.hh"
 #include "ignition/gazebo/components/Visual.hh"
-=======
-#include "ignition/gazebo/components/ThreadPitch.hh"
->>>>>>> e3d880ca
 #include "ignition/gazebo/components/WindMode.hh"
 #include "ignition/gazebo/components/World.hh"
 
@@ -522,8 +512,6 @@
       }
     }
 
-<<<<<<< HEAD
-=======
     if (_elem->HasElement("joint"))
     {
       // update joints
@@ -539,7 +527,6 @@
       }
     }
 
->>>>>>> e3d880ca
     return true;
   }
 
@@ -577,7 +564,6 @@
     // inertial
     auto inertialComp = _ecm.Component<components::Inertial>(_entity);
     if (inertialComp)
-<<<<<<< HEAD
     {
       math::Inertiald inertial = inertialComp->Data();
       sdf::ElementPtr inertialElem = _elem->GetElement("inertial");
@@ -616,180 +602,6 @@
       }
     }
 
-    return true;
-  }
-
-  /////////////////////////////////////////////////
-  bool updateSensorElement(sdf::ElementPtr _elem,
-                           const EntityComponentManager &_ecm,
-                           const Entity &_entity)
-  {
-    // Update sdf based on current components.
-    // This list is to be updated as other components become updateable during
-    // simulation
-
-    auto updateSensorNameAndPose = [&]
-    {
-      // override name and pose sdf element using values from ECM
-      auto *nameComp = _ecm.Component<components::Name>(_entity);
-      _elem->GetAttribute("name")->Set(nameComp->Data());
-
-      auto *poseComp = _ecm.Component<components::Pose>(_entity);
-      auto poseElem = _elem->GetElement("pose");
-
-      // Remove all attributes of poseElem
-      for (const auto *attrName : {"relative_to", "degrees", "rotation_format"})
-      {
-        sdf::ParamPtr attr = poseElem->GetAttribute(attrName);
-        if (nullptr != attr)
-        {
-          attr->Reset();
-        }
-      }
-      poseElem->Set(poseComp->Data());
-      return true;
-    };
-
-    // camera
-    auto camComp = _ecm.Component<components::Camera>(_entity);
-    if (camComp)
-    {
-      const sdf::Sensor &sensor = camComp->Data();
-      _elem->Copy(sensor.ToElement());
-      return updateSensorNameAndPose();
-    }
-    // depth camera
-    auto depthCamComp = _ecm.Component<components::DepthCamera>(_entity);
-    if (depthCamComp)
-    {
-      const sdf::Sensor &sensor = depthCamComp->Data();
-      _elem->Copy(sensor.ToElement());
-      return updateSensorNameAndPose();
-    }
-    // thermal camera
-    auto thermalCamComp = _ecm.Component<components::ThermalCamera>(_entity);
-    if (thermalCamComp)
-    {
-      const sdf::Sensor &sensor = thermalCamComp->Data();
-      _elem->Copy(sensor.ToElement());
-      return updateSensorNameAndPose();
-    }
-    // logical camera
-    auto logicalCamComp = _ecm.Component<components::LogicalCamera>(_entity);
-    if (logicalCamComp)
-    {
-      // components::LogicalCamera holds an sdf::ElementPtr instead of an
-      // sdf::Sensor
-      _elem = logicalCamComp->Data();
-      return updateSensorNameAndPose();
-    }
-    // segmentation camera
-    auto segmentationCamComp =
-        _ecm.Component<components::SegmentationCamera>(_entity);
-    if (segmentationCamComp)
-    {
-      const sdf::Sensor &sensor = segmentationCamComp->Data();
-      _elem->Copy(sensor.ToElement());
-      return updateSensorNameAndPose();
-    }
-
-    // gpu lidar
-    auto gpuLidarComp = _ecm.Component<components::GpuLidar>(_entity);
-    if (gpuLidarComp)
-    {
-      const sdf::Sensor &sensor = gpuLidarComp->Data();
-      _elem->Copy(sensor.ToElement());
-      return updateSensorNameAndPose();
-    }
-    // altimeter
-    auto altimeterComp = _ecm.Component<components::Altimeter>(_entity);
-    if (altimeterComp)
-    {
-      const sdf::Sensor &sensor = altimeterComp->Data();
-      _elem->Copy(sensor.ToElement());
-      return updateSensorNameAndPose();
-    }
-    // contact
-    auto contactComp = _ecm.Component<components::ContactSensor>(_entity);
-    if (contactComp)
-    {
-      // components::ContactSensor holds an sdf::ElementPtr instead of an
-      // sdf::Sensor
-      _elem = contactComp->Data();
-      return updateSensorNameAndPose();
-    }
-    // air pressure
-    auto airPressureComp =
-        _ecm.Component<components::AirPressureSensor>(_entity);
-    if (airPressureComp)
-    {
-      const sdf::Sensor &sensor = airPressureComp->Data();
-      _elem->Copy(sensor.ToElement());
-      return updateSensorNameAndPose();
-    }
-    // force torque
-    auto forceTorqueComp = _ecm.Component<components::ForceTorque>(_entity);
-    if (forceTorqueComp)
-    {
-      const sdf::Sensor &sensor = forceTorqueComp->Data();
-      _elem->Copy(sensor.ToElement());
-      return updateSensorNameAndPose();
-    }
-    // imu
-    auto imuComp = _ecm.Component<components::Imu>(_entity);
-    if (imuComp)
-    {
-      const sdf::Sensor &sensor = imuComp->Data();
-      _elem->Copy(sensor.ToElement());
-      return updateSensorNameAndPose();
-    }
-    // magnetometer
-    auto magnetometerComp =
-        _ecm.Component<components::Magnetometer>(_entity);
-    if (magnetometerComp)
-    {
-      const sdf::Sensor &sensor = magnetometerComp->Data();
-      _elem->Copy(sensor.ToElement());
-      return updateSensorNameAndPose();
-=======
-    {
-      math::Inertiald inertial = inertialComp->Data();
-      sdf::ElementPtr inertialElem = _elem->GetElement("inertial");
-      inertialElem->GetElement("pose")->Set<math::Pose3d>(inertial.Pose());
-      const math::MassMatrix3d &massMatrix = inertial.MassMatrix();
-      inertialElem->GetElement("mass")->Set<double>(massMatrix.Mass());
-      sdf::ElementPtr inertiaElem = inertialElem->GetElement("inertia");
-      inertiaElem->GetElement("ixx")->Set<double>(massMatrix.Ixx());
-      inertiaElem->GetElement("ixy")->Set<double>(massMatrix.Ixy());
-      inertiaElem->GetElement("ixz")->Set<double>(massMatrix.Ixz());
-      inertiaElem->GetElement("iyy")->Set<double>(massMatrix.Iyy());
-      inertiaElem->GetElement("iyz")->Set<double>(massMatrix.Iyz());
-      inertiaElem->GetElement("izz")->Set<double>(massMatrix.Izz());
-    }
-
-    // wind mode
-    auto windModeComp = _ecm.Component<components::WindMode>(_entity);
-    if (windModeComp)
-    {
-      bool windMode = windModeComp->Data();
-      _elem->GetElement("enable_wind")->Set<bool>(windMode);
-    }
-
-    // update sensors
-    if (_elem->HasElement("sensor"))
-    {
-      sdf::ElementPtr sensorElem = _elem->GetElement("sensor");
-      while (sensorElem)
-      {
-        std::string sensorName = sensorElem->Get<std::string>("name");
-        auto sensorEnt = _ecm.EntityByComponents(
-            components::ParentEntity(_entity), components::Name(sensorName));
-        if (sensorEnt != kNullEntity)
-          updateSensorElement(sensorElem, _ecm, sensorEnt);
-        sensorElem = sensorElem->GetNextElement("sensor");
-      }
-    }
-
     // update lights
     if (_elem->HasElement("light"))
     {
@@ -803,7 +615,6 @@
           updateLightElement(lightElem, _ecm, lightEnt);
         lightElem = lightElem->GetNextElement("light");
       }
->>>>>>> e3d880ca
     }
 
     return true;
