add_subdirectory(gui)
add_subdirectory(systems)

set(REQ_PROTOBUF_VER 3)
ign_find_package(IgnProtobuf
                 VERSION ${REQ_PROTOBUF_VER}
                 REQUIRED
                 COMPONENTS all
                 PRETTY Protobuf)

add_subdirectory(msgs)
set_source_files_properties(${PROTO_SRC} ${PROTO_HEADER}
                            PROPERTIES GENERATED TRUE)

# Suppress compiler warnings in generated protobuf C++ code.
set_source_files_properties(${PROTO_SRC} COMPILE_FLAGS -Wno-unused-parameter)

set(network_sources
  network/NetworkConfig.cc
  network/NetworkManager.cc
  network/NetworkManagerPrimary.cc
  network/NetworkManagerSecondary.cc
  network/NetworkManagerReadOnly.cc
  network/PeerInfo.cc
  network/PeerTracker.cc
  ${PROTO_SRC}
)

set(gui_sources
  ${gui_sources}
  PARENT_SCOPE
)

set (sources
  Conversions.cc
  EntityComponentManager.cc
  EventManager.cc
  LevelManager.cc
  Model.cc
  SdfEntityCreator.cc
  Server.cc
  ServerConfig.cc
  ServerPrivate.cc
  SimulationRunner.cc
  System.cc
  SystemLoader.cc
  Util.cc
  View.cc
  ${network_sources}
)

set (gtest_sources
  ${gtest_sources}
  ComponentFactory_TEST.cc
  Conversions_TEST.cc
  EntityComponentManager_TEST.cc
  EventManager_TEST.cc
  ign_TEST.cc
  Model_TEST.cc
  SdfEntityCreator_TEST.cc
  Server_TEST.cc
  SimulationRunner_TEST.cc
  System_TEST.cc
  SystemLoader_TEST.cc
<<<<<<< HEAD
  network/NetworkConfig_TEST.cc
=======
  Util_TEST.cc
>>>>>>> e4a5ee9c
  network/PeerTracker_TEST.cc
  network/NetworkManager_TEST.cc
)

# Create the library target
ign_create_core_library(SOURCES ${sources} CXX_STANDARD 17)
target_link_libraries(${PROJECT_LIBRARY_TARGET_NAME}
  PUBLIC
  ignition-math${IGN_MATH_VER}
  ignition-plugin${IGN_PLUGIN_VER}::core
  ignition-common${IGN_COMMON_VER}::ignition-common${IGN_COMMON_VER}
  ignition-common${IGN_COMMON_VER}::profiler
  ignition-gui${IGN_GUI_VER}::ignition-gui${IGN_GUI_VER}
  ignition-transport${IGN_TRANSPORT_VER}::ignition-transport${IGN_TRANSPORT_VER}
  sdformat8::sdformat8
  protobuf::libprotobuf
  PRIVATE
  ignition-plugin${IGN_PLUGIN_VER}::loader
)

target_include_directories(${PROJECT_LIBRARY_TARGET_NAME}
  PUBLIC
  $<BUILD_INTERFACE:${CMAKE_CURRENT_BINARY_DIR}>
)

add_dependencies(${PROJECT_LIBRARY_TARGET_NAME} protobuf_compilation)

ign_add_component(systems
  SOURCES ${systems_sources}
  GET_TARGET_NAME SYSTEMS_TARGET
  CXX_STANDARD 17)

target_link_libraries(${SYSTEMS_TARGET}
  PUBLIC
  ignition-common${IGN_COMMON_VER}::ignition-common${IGN_COMMON_VER}
  ignition-common${IGN_COMMON_VER}::profiler
  ${SDFormat_LIBRARIES}
  PRIVATE
  ignition-plugin${IGN_PLUGIN_VER}::register
)

set(IGNITION_GAZEBO_PLUGIN_INSTALL_DIR
  ${CMAKE_INSTALL_PREFIX}/${IGN_LIB_INSTALL_DIR}/ign-${IGN_DESIGNATION}-${PROJECT_VERSION_MAJOR}/plugins
)
install(TARGETS ${SYSTEMS_TARGET} DESTINATION ${IGNITION_GAZEBO_PLUGIN_INSTALL_DIR})

include_directories(${PROJECT_SOURCE_DIR}/test)

# Build the unit tests
ign_build_tests(TYPE UNIT
  SOURCES
    ${gtest_sources}
  LIB_DEPS
    ${PROJECT_LIBRARY_TARGET_NAME}
    ignition-gazebo
)

# Create the gazebo executable
ign_add_executable(ign-gazebo-exec main.cc)
set_property(TARGET ign-gazebo-exec PROPERTY OUTPUT_NAME ign-gazebo)
target_link_libraries(ign-gazebo-exec PUBLIC ${PROJECT_LIBRARY_TARGET_NAME}
  gflags
  ignition-common${IGN_COMMON_VER}::ignition-common${IGN_COMMON_VER}
)

# Create the server executable
ign_add_executable(ign-gazebo-server server_main.cc)
set_property(TARGET ign-gazebo-server PROPERTY OUTPUT_NAME ign-gazebo-server)
target_link_libraries(ign-gazebo-server PUBLIC ${PROJECT_LIBRARY_TARGET_NAME}
  gflags
  ignition-plugin${IGN_PLUGIN_VER}::ignition-plugin${IGN_PLUGIN_VER}
  ignition-common${IGN_COMMON_VER}::ignition-common${IGN_COMMON_VER}
  ignition-transport${IGN_TRANSPORT_VER}::ignition-transport${IGN_TRANSPORT_VER}
)

# Create the gui executable
ign_add_executable(ign-gazebo-gui gui_main.cc)
set_property(TARGET ign-gazebo-gui PROPERTY OUTPUT_NAME ign-gazebo-gui)
target_link_libraries(ign-gazebo-gui PUBLIC ${PROJECT_LIBRARY_TARGET_NAME}
  gflags
  ign-gazebo-gui-lib
  ignition-plugin${IGN_PLUGIN_VER}::ignition-plugin${IGN_PLUGIN_VER}
  ignition-common${IGN_COMMON_VER}::ignition-common${IGN_COMMON_VER}
  ignition-gui${IGN_GUI_VER}::ignition-gui${IGN_GUI_VER}
  ignition-transport${IGN_TRANSPORT_VER}::ignition-transport${IGN_TRANSPORT_VER}
  ${Qt5Core_LIBRARIES}
  ${Qt5Widgets_LIBRARIES}
)

# Switch to ign_install_executable when it is fixed (https://bitbucket.org/ignitionrobotics/ign-cmake/issues/29)
set_target_properties(ign-gazebo-exec
  PROPERTIES VERSION ${PROJECT_VERSION_FULL})
install (TARGETS ign-gazebo-exec DESTINATION ${IGN_BIN_INSTALL_DIR})

set_target_properties(ign-gazebo-server
  PROPERTIES VERSION ${PROJECT_VERSION_FULL})
install (TARGETS ign-gazebo-server DESTINATION ${IGN_BIN_INSTALL_DIR})

set_target_properties(ign-gazebo-gui
  PROPERTIES VERSION ${PROJECT_VERSION_FULL})
install (TARGETS ign-gazebo-gui DESTINATION ${IGN_BIN_INSTALL_DIR})<|MERGE_RESOLUTION|>--- conflicted
+++ resolved
@@ -62,11 +62,8 @@
   SimulationRunner_TEST.cc
   System_TEST.cc
   SystemLoader_TEST.cc
-<<<<<<< HEAD
+  Utils_TEST.cc
   network/NetworkConfig_TEST.cc
-=======
-  Util_TEST.cc
->>>>>>> e4a5ee9c
   network/PeerTracker_TEST.cc
   network/NetworkManager_TEST.cc
 )
