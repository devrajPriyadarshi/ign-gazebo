/*
 * Copyright (C) 2018 Open Source Robotics Foundation
 *
 * Licensed under the Apache License, Version 2.0 (the "License");
 * you may not use this file except in compliance with the License.
 * You may obtain a copy of the License at
 *
 *     http://www.apache.org/licenses/LICENSE-2.0
 *
 * Unless required by applicable law or agreed to in writing, software
 * distributed under the License is distributed on an "AS IS" BASIS,
 * WITHOUT WARRANTIES OR CONDITIONS OF ANY KIND, either express or implied.
 * See the License for the specific language governing permissions and
 * limitations under the License.
 *
*/
#include "ignition/gazebo/ServerConfig.hh"

using namespace ignition;
using namespace gazebo;

class ignition::gazebo::ServerConfigPrivate
{
  // \brief The SDF file that the server should load
  public: std::string sdfFile = "";

  /// \brief An optional update rate.
  public: std::optional<double> updateRate;

<<<<<<< HEAD
  /// \brief Path to where simulation resources, such as models downloaded
  /// from fuel.ignitionrobotics.org, should be stored.
  public: std::string resourceCache = "";
=======
  /// \brief Use the level system
  public: bool useLevels{false};
>>>>>>> 9067e8f7
};

//////////////////////////////////////////////////
ServerConfig::ServerConfig()
  : dataPtr(new ServerConfigPrivate)
{
}

//////////////////////////////////////////////////
ServerConfig::~ServerConfig() = default;

//////////////////////////////////////////////////
bool ServerConfig::SetSdfFile(const std::string &_file)
{
  this->dataPtr->sdfFile = _file;
  return true;
}

/////////////////////////////////////////////////
std::string ServerConfig::SdfFile() const
{
  return this->dataPtr->sdfFile;
}

//////////////////////////////////////////////////
void ServerConfig::SetUpdateRate(const double &_hz)
{
  if (_hz > 0)
    this->dataPtr->updateRate = _hz;
}

/////////////////////////////////////////////////
std::optional<double> ServerConfig::UpdateRate() const
{
  return this->dataPtr->updateRate;
}

/////////////////////////////////////////////////
std::optional<std::chrono::steady_clock::duration>
    ServerConfig::UpdatePeriod() const
{
  if (this->dataPtr->updateRate)
  {
    std::chrono::duration<double, std::ratio<1>> seconds(
        1.0 / this->dataPtr->updateRate.value());
    return std::chrono::duration_cast<std::chrono::nanoseconds>(seconds);
  }

  return std::nullopt;
}

/////////////////////////////////////////////////
<<<<<<< HEAD
const std::string &ServerConfig::ResourceCache() const
{
  return this->dataPtr->resourceCache;
}

/////////////////////////////////////////////////
void ServerConfig::SetResourceCache(const std::string &_path)
{
  this->dataPtr->resourceCache = _path;
=======
bool ServerConfig::UseLevels() const
{
  return this->dataPtr->useLevels;
}

/////////////////////////////////////////////////
void ServerConfig::SetUseLevels(const bool _levels)
{
  this->dataPtr->useLevels = _levels;
>>>>>>> 9067e8f7
}<|MERGE_RESOLUTION|>--- conflicted
+++ resolved
@@ -27,14 +27,12 @@
   /// \brief An optional update rate.
   public: std::optional<double> updateRate;
 
-<<<<<<< HEAD
+  /// \brief Use the level system
+  public: bool useLevels{false};
+
   /// \brief Path to where simulation resources, such as models downloaded
   /// from fuel.ignitionrobotics.org, should be stored.
   public: std::string resourceCache = "";
-=======
-  /// \brief Use the level system
-  public: bool useLevels{false};
->>>>>>> 9067e8f7
 };
 
 //////////////////////////////////////////////////
@@ -87,7 +85,18 @@
 }
 
 /////////////////////////////////////////////////
-<<<<<<< HEAD
+bool ServerConfig::UseLevels() const
+{
+  return this->dataPtr->useLevels;
+}
+
+/////////////////////////////////////////////////
+void ServerConfig::SetUseLevels(const bool _levels)
+{
+  this->dataPtr->useLevels = _levels;
+}
+
+/////////////////////////////////////////////////
 const std::string &ServerConfig::ResourceCache() const
 {
   return this->dataPtr->resourceCache;
@@ -97,15 +106,4 @@
 void ServerConfig::SetResourceCache(const std::string &_path)
 {
   this->dataPtr->resourceCache = _path;
-=======
-bool ServerConfig::UseLevels() const
-{
-  return this->dataPtr->useLevels;
-}
-
-/////////////////////////////////////////////////
-void ServerConfig::SetUseLevels(const bool _levels)
-{
-  this->dataPtr->useLevels = _levels;
->>>>>>> 9067e8f7
 }