--- conflicted
+++ resolved
@@ -95,20 +95,17 @@
   }
   reqSrv = reqSrvValid;
 
-<<<<<<< HEAD
-  this->dataPtr->node.Advertise(reqSrv, &GuiRunner::OnStateAsyncService, this);
-=======
-  auto advertised = this->node.AdvertisedServices();
+  auto advertised = this->dataPtr->node.AdvertisedServices();
   if (std::find(advertised.begin(), advertised.end(), reqSrv) ==
       advertised.end())
   {
-    if (!this->node.Advertise(reqSrv, &GuiRunner::OnStateAsyncService, this))
+    if (!this->dataPtr->node.Advertise(reqSrv, &GuiRunner::OnStateAsyncService,
+        this))
     {
       ignerr << "Failed to advertise [" << reqSrv << "]" << std::endl;
     }
   }
 
->>>>>>> 8e29cda9
   ignition::msgs::StringMsg req;
   req.set_data(reqSrv);
 
@@ -127,11 +124,7 @@
     return;
   }
 
-<<<<<<< HEAD
-  plugin->Update(this->dataPtr->updateInfo, this->dataPtr->ecm);
-=======
   this->RequestState();
->>>>>>> 8e29cda9
 }
 
 /////////////////////////////////////////////////
