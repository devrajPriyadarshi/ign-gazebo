--- conflicted
+++ resolved
@@ -844,19 +844,12 @@
         ignition::gui::App()->findChild<ignition::gui::MainWindow *>(),
         &event);
 
-<<<<<<< HEAD
     IGN_UTILS_WARN_IGNORE__DEPRECATED_DECLARATION
-=======
-    // This will be deprecated on v5 and removed on v6
->>>>>>> 8e29cda9
     ignition::gazebo::gui::events::Render oldEvent;
     ignition::gui::App()->sendEvent(
         ignition::gui::App()->findChild<ignition::gui::MainWindow *>(),
         &oldEvent);
-<<<<<<< HEAD
     IGN_UTILS_WARN_RESUME__DEPRECATED_DECLARATION
-=======
->>>>>>> 8e29cda9
   }
 
   // only has an effect in video recording lockstep mode
