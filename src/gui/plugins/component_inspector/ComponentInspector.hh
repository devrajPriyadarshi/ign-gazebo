/*
 * Copyright (C) 2020 Open Source Robotics Foundation
 *
 * Licensed under the Apache License, Version 2.0 (the "License");
 * you may not use this file except in compliance with the License.
 * You may obtain a copy of the License at
 *
 *     http://www.apache.org/licenses/LICENSE-2.0
 *
 * Unless required by applicable law or agreed to in writing, software
 * distributed under the License is distributed on an "AS IS" BASIS,
 * WITHOUT WARRANTIES OR CONDITIONS OF ANY KIND, either express or implied.
 * See the License for the specific language governing permissions and
 * limitations under the License.
 *
*/

#ifndef IGNITION_GAZEBO_GUI_COMPONENTINSPECTOR_HH_
#define IGNITION_GAZEBO_GUI_COMPONENTINSPECTOR_HH_

#include <map>
#include <memory>
#include <string>

#include <sdf/Material.hh>
#include <sdf/Physics.hh>
#include <sdf/Joint.hh>

#include <ignition/math/Pose3.hh>
#include <ignition/math/Vector3.hh>

#include <ignition/gazebo/components/Component.hh>
#include <ignition/gazebo/gui/GuiSystem.hh>
#include <ignition/gazebo/Types.hh>

#include <ignition/msgs/light.pb.h>

#include "Types.hh"
<<<<<<< HEAD
=======
Q_DECLARE_METATYPE(ignition::gazebo::ComponentTypeId)
>>>>>>> 93893f07

namespace ignition
{
namespace gazebo
{
  class ComponentInspectorPrivate;

<<<<<<< HEAD
=======
  /// \brief Generic function to set data.
  /// \param[in] _item Item whose data will be set.
  /// \param[in] _data Data to set.
  template <class DataType>
  void setData(QStandardItem *_item, const DataType &_data)
  {
    // cppcheck-suppress syntaxError
    // cppcheck-suppress unmatchedSuppression
    if constexpr (traits::IsOutStreamable<std::ostream, DataType>::value)
    {
      std::stringstream ss;
      ss << _data;
      setData(_item, ss.str());
    }
    else
    {
      ignwarn << "Attempting to set unsupported data type to item ["
              << _item->text().toStdString() << "]" << std::endl;
    }
  }
>>>>>>> 93893f07
  /// \brief Specialized to set string data.
  /// \param[in] _item Item whose data will be set.
  /// \param[in] _data Data to set.
  template<>
  void setData(QStandardItem *_item, const std::string &_data);

  /// \brief Specialized to set pose data.
  /// \param[in] _item Item whose data will be set.
  /// \param[in] _data Data to set.
  template<>
  void setData(QStandardItem *_item, const math::Pose3d &_data);

  /// \brief Specialized to set light data.
  /// \param[in] _item Item whose data will be set.
  /// \param[in] _data Data to set.
  template<>
  void setData(QStandardItem *_item, const msgs::Light &_data);

  /// \brief Specialized to set vector data.
  /// \param[in] _item Item whose data will be set.
  /// \param[in] _data Data to set.
  template<>
  void setData(QStandardItem *_item, const math::Vector3d &_data);

  /// \brief Specialized to set Physics data.
  /// \param[in] _item Item whose data will be set.
  /// \param[in] _data Data to set.
  template<>
  void setData(QStandardItem *_item, const sdf::Physics &_data);

  /// \brief Specialized to set Spherical Coordinates data.
  /// \param[in] _item Item whose data will be set.
  /// \param[in] _data Data to set.
  template<>
  void setData(QStandardItem *_item, const math::SphericalCoordinates &_data);

  /// \brief Specialized to set boolean data.
  /// \param[in] _item Item whose data will be set.
  /// \param[in] _data Data to set.
  template<>
  void setData(QStandardItem *_item, const bool &_data);

  /// \brief Specialized to set integer data.
  /// \param[in] _item Item whose data will be set.
  /// \param[in] _data Data to set.
  template<>
  void setData(QStandardItem *_item, const int &_data);

  /// \brief Specialized to set double data.
  /// \param[in] _item Item whose data will be set.
  /// \param[in] _data Data to set.
  template<>
  void setData(QStandardItem *_item, const double &_data);

  /// \brief Specialized to set stream data.
  /// \param[in] _item Item whose data will be set.
  /// \param[in] _data Data to set.
  template<>
  void setData(QStandardItem *_item, const std::ostream &_data);

  /// \brief Specialized to set material data.
  /// \param[in] _item Item whose data will be set.
  /// \param[in] _data Data to set.
  template<>
  void setData(QStandardItem *_item, const sdf::Material &_data);


  /// \brief Set the unit of a given item.
  /// \param[in] _item Item whose unit will be set.
  /// \param[in] _unit Unit to be displayed, such as 'm' for meters.
  void setUnit(QStandardItem *_item, const std::string &_unit);

  /// \brief Displays a tree view with all the entities in the world.
  ///
  /// ## Configuration
  /// None
  class ComponentInspector : public gazebo::GuiSystem
  {
    Q_OBJECT

    /// \brief Entity
    Q_PROPERTY(
      Entity entity
      READ GetEntity
      WRITE SetEntity
      NOTIFY EntityChanged
    )

    /// \brief Type
    Q_PROPERTY(
      QString type
      READ Type
      WRITE SetType
      NOTIFY TypeChanged
    )

    /// \brief Type
    Q_PROPERTY(
      QStringList modelLinks
      READ ModelLinks
      WRITE SetModelLinks
      NOTIFY ModelLinksChanged
    )

    /// \brief Locked
    Q_PROPERTY(
      bool locked
      READ Locked
      WRITE SetLocked
      NOTIFY LockedChanged
    )

    /// \brief Paused
    Q_PROPERTY(
      bool paused
      READ Paused
      WRITE SetPaused
      NOTIFY PausedChanged
    )

    /// \brief Simulation paused
    Q_PROPERTY(
      bool simPaused
      READ SimPaused
      NOTIFY SimPausedChanged
    )

    /// \brief Nested Model
    Q_PROPERTY(
      bool nestedModel
      READ NestedModel
      NOTIFY NestedModelChanged
    )

    /// \brief Constructor
    public: ComponentInspector();

    /// \brief Destructor
    public: ~ComponentInspector() override;

    // Documentation inherited
    public: void LoadConfig(const tinyxml2::XMLElement *_pluginElem) override;

    // Documentation inherited
    public: void Update(const UpdateInfo &, EntityComponentManager &) override;

    /// \brief Callback in Qt thread when pose changes.
    /// \param[in] _x X
    /// \param[in] _y Y
    /// \param[in] _z Z
    /// \param[in] _roll Roll
    /// \param[in] _pitch Pitch
    /// \param[in] _yaw Yaw
    public: Q_INVOKABLE void OnPose(double _x, double _y, double _z,
        double _roll, double _pitch, double _yaw);

    /// \brief Callback in Qt thread when specular changes.
    /// \param[in] _rSpecular specular red
    /// \param[in] _gSpecular specular green
    /// \param[in] _bSpecular specular blue
    /// \param[in] _aSpecular specular alpha
    /// \param[in] _rDiffuse Diffuse red
    /// \param[in] _gDiffuse Diffuse green
    /// \param[in] _bDiffuse Diffuse blue
    /// \param[in] _aDiffuse Diffuse alpha
    /// \param[in] _attRange Range attenuation
    /// \param[in] _attLinear Linear attenuation
    /// \param[in] _attConstant Constant attenuation
    /// \param[in] _attQuadratic Quadratic attenuation
    /// \param[in] _castShadows Specify if this light should cast shadows
    /// \param[in] _directionX X direction of the light
    /// \param[in] _directionY Y direction of the light
    /// \param[in] _directionZ Z direction of the light
    /// \param[in] _innerAngle Inner angle of the spotlight
    /// \param[in] _outerAngle Outer angle of the spotlight
    /// \param[in] _falloff Falloff of the spotlight
    /// \param[in] _intensity Intensity of the light
    /// \param[in] _type light type
    public: Q_INVOKABLE void OnLight(
      double _rSpecular, double _gSpecular, double _bSpecular,
      double _aSpecular, double _rDiffuse, double _gDiffuse,
      double _bDiffuse, double _aDiffuse, double _attRange,
      double _attLinear, double _attConstant, double _attQuadratic,
      bool _castShadows, double _directionX, double _directionY,
      double _directionZ, double _innerAngle, double _outerAngle,
      double _falloff, double _intensity, int _type);

    /// \brief Callback in Qt thread when physics' properties change.
    /// \param[in] _stepSize step size
    /// \param[in] _realTimeFactor real time factor
    public: Q_INVOKABLE void OnPhysics(double _stepSize,
        double _realTimeFactor);

    // \brief Callback in Qt thread when material color changes for a visual
    /// \param[in] _rAmbient ambient red
    /// \param[in] _gAmbient ambient green
    /// \param[in] _bAmbient ambient blue
    /// \param[in] _aAmbient ambient alpha
    /// \param[in] _rDiffuse diffuse red
    /// \param[in] _gDiffuse diffuse green
    /// \param[in] _bDiffuse diffuse blue
    /// \param[in] _aDiffuse diffuse alpha
    /// \param[in] _rSpecular specular red
    /// \param[in] _gSpecular specular green
    /// \param[in] _bSpecular specular blue
    /// \param[in] _aSpecular specular alpha
    /// \param[in] _rEmissive emissive red
    /// \param[in] _gEmissive emissive green
    /// \param[in] _bEmissive emissive blue
    /// \param[in] _aEmissive emissive alpha
    /// \param[in] _type if type is not empty, opens QColorDialog.
    /// The possible types are ambient, diffuse, specular, or emissive.
    /// \param[in] _currColor used for QColorDialog to show the current color
    /// in the open dialog.
    public: Q_INVOKABLE void OnMaterialColor(
      double _rAmbient, double _gAmbient, double _bAmbient,
      double _aAmbient, double _rDiffuse, double _gDiffuse,
      double _bDiffuse, double _aDiffuse, double _rSpecular,
      double _gSpecular, double _bSpecular, double _aSpecular,
      double _rEmissive, double _gEmissive, double _bEmissive,
      double _aEmissive, QString _type, QColor _currColor);

    /// \brief Callback in Qt thread when spherical coordinates change.
    /// \param[in] _surface Surface model
    /// \param[in] _latitude Latitude in degrees
    /// \param[in] _longitude Longitude in degrees
    /// \param[in] _elevation Elevation in meters
    /// \param[in] _heading Heading in degrees
    public: Q_INVOKABLE void OnSphericalCoordinates(QString _surface,
        double _latitude, double _longitude, double _elevation,
        double _heading);

    /// \brief Get whether the entity is a nested model or not
    /// \return True if the entity is a nested model, false otherwise
    public: Q_INVOKABLE bool NestedModel() const;

    /// \brief Notify that is nested model property has changed
    signals: void NestedModelChanged();

    // Documentation inherited
    protected: bool eventFilter(QObject *_obj, QEvent *_event) override;

    /// \brief Get the entity currently inspected.
    /// \return Entity ID.
    public: Q_INVOKABLE Entity GetEntity() const;

    /// \brief Set the entity currently inspected.
    /// \param[in] _entity Entity ID.
    public: Q_INVOKABLE void SetEntity(const gazebo::Entity &_entity);

    /// \brief Notify that entity has changed.
    signals: void EntityChanged();

    /// \brief Get the type of entity currently inspected.
    /// \return Type, such as 'world' or 'model'
    public: Q_INVOKABLE QString Type() const;

    /// \brief Set the type of entity currently inspected.
    /// \param[in] _type Type, such as 'world' or 'model'.
    public: Q_INVOKABLE void SetType(const QString &_entity);

    /// \brief Notify that entity type has changed
    signals: void TypeChanged();

    /// \brief Get whether the inspector is currently locked on an entity.
    /// \return True for locked
    public: Q_INVOKABLE bool Locked() const;

    /// \brief Set whether the inspector is currently locked on an entity.
    /// \param[in] _locked True for locked.
    public: Q_INVOKABLE void SetLocked(bool _locked);

    /// \brief Notify that locked has changed.
    signals: void LockedChanged();

    /// \brief Get whether simulation is currently paused.
    /// \return True for paused.
    public: Q_INVOKABLE bool SimPaused() const;

    /// \brief Notify that simulation paused state has changed.
    signals: void SimPausedChanged();

    /// \brief Set whether simulation is currently paused.
    /// \param[in] _paused True for paused.
    public: void SetSimPaused(bool _paused);

    /// \brief Get whether the inspector is currently paused for updates.
    /// \return True for paused.
    public: Q_INVOKABLE bool Paused() const;

    /// \brief Set whether the inspector is currently paused for updates.
    /// \param[in] _paused True for paused.
    public: Q_INVOKABLE void SetPaused(bool _paused);

    /// \brief Notify that paused has changed.
    signals: void PausedChanged();

    /// \brief Callback in Qt thread when an entity is to be added
    /// \param[in] _entity Entity to add, e.g. box, sphere, cylinder, etc
    /// \param[in] _type Entity type, e.g. link, visual, collision, etc
    public: Q_INVOKABLE void OnAddEntity(const QString &_entity,
                const QString &_type);

    /// \brief Callback in Qt thread when a joint is to be added
    /// \param[in] _jointType Type of joint to add (revolute, fixed, etc)
    /// \param[in] _parentLink Name of the link to be the parent link
    /// \param[in] _childLink Name of the link to be the child link
    public: Q_INVOKABLE void OnAddJoint(const QString &_jointType,
                const QString &_parentLink,
                const QString &_childLink);

    /// \brief Return the list of availabe links if a model is selected.
    /// \return List of available links.
    public: Q_INVOKABLE QStringList ModelLinks() const;

    /// \brief Set the list of availabe links when a model is selected.
    /// \param[in] _modelLinks List of available links.
    public: Q_INVOKABLE void SetModelLinks(const QStringList &_modelLinks);

    /// \brief Notify that locked has changed.
    signals: void ModelLinksChanged();

    /// \brief Callback to insert a new entity
    /// \param[in] _entity Entity to add, e.g. box, sphere, cylinder, etc
    /// \param[in] _type Entity type, e.g. link, visual, collision, etc
    /// \param[in] _mesh Mesh file to load.
    public: Q_INVOKABLE void OnLoadMesh(const QString &_entity,
                const QString &_type, const QString &_mesh);


    /// \brief Add a callback that will be executed during the next Update.
    /// \param[in] _cb The callback to run.
    public: void AddUpdateCallback(UpdateCallback _cb);

    /// \brief Register a component creator. A component creator is
    /// responsible for selecting the correct QML and setting the
    /// appropriate data for a ComponentTypeId.
    /// \param[in] _id The component type id to associate with the creation
    /// function.
    /// \param[in] _creatorFn Function to call in order to create the QML
    /// component.
    public: void RegisterComponentCreator(ComponentTypeId _id,
                ComponentCreator _creatorFn);

    /// \internal
    /// \brief Pointer to private data.
    private: std::unique_ptr<ComponentInspectorPrivate> dataPtr;
  };
}
}

#endif<|MERGE_RESOLUTION|>--- conflicted
+++ resolved
@@ -36,10 +36,7 @@
 #include <ignition/msgs/light.pb.h>
 
 #include "Types.hh"
-<<<<<<< HEAD
-=======
 Q_DECLARE_METATYPE(ignition::gazebo::ComponentTypeId)
->>>>>>> 93893f07
 
 namespace ignition
 {
@@ -47,8 +44,6 @@
 {
   class ComponentInspectorPrivate;
 
-<<<<<<< HEAD
-=======
   /// \brief Generic function to set data.
   /// \param[in] _item Item whose data will be set.
   /// \param[in] _data Data to set.
@@ -69,7 +64,6 @@
               << _item->text().toStdString() << "]" << std::endl;
     }
   }
->>>>>>> 93893f07
   /// \brief Specialized to set string data.
   /// \param[in] _item Item whose data will be set.
   /// \param[in] _data Data to set.
@@ -141,6 +135,40 @@
   /// \param[in] _item Item whose unit will be set.
   /// \param[in] _unit Unit to be displayed, such as 'm' for meters.
   void setUnit(QStandardItem *_item, const std::string &_unit);
+
+  /// \brief Model holding information about components, such as their type
+  /// and data.
+  class ComponentsModel : public QStandardItemModel
+  {
+    Q_OBJECT
+
+    /// \brief Constructor
+    public: explicit ComponentsModel();
+
+    /// \brief Destructor
+    public: ~ComponentsModel() override = default;
+
+    // Documentation inherited
+    public: QHash<int, QByteArray> roleNames() const override;
+
+    /// \brief Static version of roleNames
+    /// \return A hash connecting a unique identifier to a role name.
+    public: static QHash<int, QByteArray> RoleNames();
+
+    /// \brief Add a component type to the inspector.
+    /// \param[in] _typeId Type of component to be added.
+    /// \return Newly created item.
+    public slots: QStandardItem *AddComponentType(
+        ignition::gazebo::ComponentTypeId _typeId);
+
+    /// \brief Remove a component type from the inspector.
+    /// \param[in] _typeId Type of component to be removed.
+    public slots: void RemoveComponentType(
+        ignition::gazebo::ComponentTypeId _typeId);
+
+    /// \brief Keep track of items in the tree, according to type ID.
+    public: std::map<ComponentTypeId, QStandardItem *> items;
+  };
 
   /// \brief Displays a tree view with all the entities in the world.
   ///
