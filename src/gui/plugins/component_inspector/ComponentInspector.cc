/*
 * Copyright (C) 2020 Open Source Robotics Foundation
 *
 * Licensed under the Apache License, Version 2.0 (the "License");
 * you may not use this file except in compliance with the License.
 * You may obtain a copy of the License at
 *
 *     http://www.apache.org/licenses/LICENSE-2.0
 *
 * Unless required by applicable law or agreed to in writing, software
 * distributed under the License is distributed on an "AS IS" BASIS,
 * WITHOUT WARRANTIES OR CONDITIONS OF ANY KIND, either express or implied.
 * See the License for the specific language governing permissions and
 * limitations under the License.
 *
*/

#include <iostream>
#include <list>
#include <regex>
#include <vector>

#include <ignition/common/Console.hh>
#include <ignition/common/Profiler.hh>
#include <ignition/gui/Application.hh>
#include <ignition/gui/MainWindow.hh>
#include <ignition/plugin/Register.hh>
#include <ignition/transport/Node.hh>

#include "ignition/gazebo/components/Actor.hh"
#include "ignition/gazebo/components/AngularAcceleration.hh"
#include "ignition/gazebo/components/AngularVelocity.hh"
#include "ignition/gazebo/components/CastShadows.hh"
#include "ignition/gazebo/components/ChildLinkName.hh"
#include "ignition/gazebo/components/Collision.hh"
#include "ignition/gazebo/components/Factory.hh"
#include "ignition/gazebo/components/Gravity.hh"
#include "ignition/gazebo/components/Joint.hh"
#include "ignition/gazebo/components/Level.hh"
#include "ignition/gazebo/components/Light.hh"
#include "ignition/gazebo/components/LightCmd.hh"
#include "ignition/gazebo/components/LightType.hh"
#include "ignition/gazebo/components/LinearAcceleration.hh"
#include "ignition/gazebo/components/LinearVelocity.hh"
#include "ignition/gazebo/components/LinearVelocitySeed.hh"
#include "ignition/gazebo/components/Link.hh"
#include "ignition/gazebo/components/MagneticField.hh"
#include "ignition/gazebo/components/Model.hh"
#include "ignition/gazebo/components/Name.hh"
#include "ignition/gazebo/components/ParentEntity.hh"
#include "ignition/gazebo/components/ParentLinkName.hh"
#include "ignition/gazebo/components/Performer.hh"
#include "ignition/gazebo/components/PerformerAffinity.hh"
#include "ignition/gazebo/components/Physics.hh"
#include "ignition/gazebo/components/PhysicsEnginePlugin.hh"
#include "ignition/gazebo/components/Pose.hh"
#include "ignition/gazebo/components/PoseCmd.hh"
#include "ignition/gazebo/components/RenderEngineGuiPlugin.hh"
#include "ignition/gazebo/components/RenderEngineServerPlugin.hh"
#include "ignition/gazebo/components/SelfCollide.hh"
#include "ignition/gazebo/components/Sensor.hh"
#include "ignition/gazebo/components/SourceFilePath.hh"
#include "ignition/gazebo/components/SphericalCoordinates.hh"
#include "ignition/gazebo/components/Static.hh"
#include "ignition/gazebo/components/Visual.hh"
#include "ignition/gazebo/components/WindMode.hh"
#include "ignition/gazebo/components/World.hh"
#include "ignition/gazebo/EntityComponentManager.hh"
#include "ignition/gazebo/gui/GuiEvents.hh"

#include "AirPressure.hh"
#include "ComponentInspector.hh"

namespace ignition::gazebo
{
  class ComponentInspectorPrivate
  {
    /// \brief Model holding all the current components.
    public: ComponentsModel componentsModel;

    /// \brief Entity being inspected. Default to world.
    public: Entity entity{1};

    /// \brief World entity
    public: Entity worldEntity{kNullEntity};

    /// \brief Name of the world
    public: std::string worldName;

    /// \brief Entity name
    public: std::string entityName;

    /// \brief Entity type, such as 'world' or 'model'.
    public: QString type;

    /// \brief Nested model or not
    public: bool nestedModel = false;

    /// \brief Whether currently locked on a given entity
    public: bool locked{false};

    /// \brief Whether updates are currently paused.
    public: bool paused{false};

    /// \brief Transport node for making command requests
    public: transport::Node node;

    /// \brief Air pressure sensor inspector elements
    public: std::unique_ptr<ignition::gazebo::AirPressure> airPressure;

    /// \brief Set of callbacks to execute during the Update function.
    public: std::vector<
            std::function<void(EntityComponentManager &)>> updateCallbacks;

    /// \brief A map of component type to creation functions.
    public: std::map<ComponentTypeId, ComponentCreator> componentCreators;
  };
}

using namespace ignition;
using namespace gazebo;

//////////////////////////////////////////////////
template<>
void ignition::gazebo::setData(QStandardItem *_item, const math::Pose3d &_data)
{
  if (nullptr == _item)
    return;

  _item->setData(QString("Pose3d"),
      ComponentsModel::RoleNames().key("dataType"));
  _item->setData(QList({
    QVariant(_data.Pos().X()),
    QVariant(_data.Pos().Y()),
    QVariant(_data.Pos().Z()),
    QVariant(_data.Rot().Roll()),
    QVariant(_data.Rot().Pitch()),
    QVariant(_data.Rot().Yaw())
  }), ComponentsModel::RoleNames().key("data"));
}

//////////////////////////////////////////////////
template<>
void ignition::gazebo::setData(QStandardItem *_item, const msgs::Light &_data)
{
  if (nullptr == _item)
    return;

  int lightType = -1;
  if (_data.type() == msgs::Light::POINT)
  {
    lightType = 0;
  }
  else if (_data.type() == msgs::Light::SPOT)
  {
    lightType = 1;
  }
  else if (_data.type() == msgs::Light::DIRECTIONAL)
  {
    lightType = 2;
  }

  _item->setData(QString("Light"),
      ComponentsModel::RoleNames().key("dataType"));
  _item->setData(QList({
    QVariant(_data.specular().r()),
    QVariant(_data.specular().g()),
    QVariant(_data.specular().b()),
    QVariant(_data.specular().a()),
    QVariant(_data.diffuse().r()),
    QVariant(_data.diffuse().g()),
    QVariant(_data.diffuse().b()),
    QVariant(_data.diffuse().a()),
    QVariant(_data.range()),
    QVariant(_data.attenuation_linear()),
    QVariant(_data.attenuation_constant()),
    QVariant(_data.attenuation_quadratic()),
    QVariant(_data.cast_shadows()),
    QVariant(_data.direction().x()),
    QVariant(_data.direction().y()),
    QVariant(_data.direction().z()),
    QVariant(_data.spot_inner_angle()),
    QVariant(_data.spot_outer_angle()),
    QVariant(_data.spot_falloff()),
    QVariant(_data.intensity()),
    QVariant(lightType)
  }), ComponentsModel::RoleNames().key("data"));
}

//////////////////////////////////////////////////
template<>
void ignition::gazebo::setData(QStandardItem *_item,
    const math::Vector3d &_data)
{
  if (nullptr == _item)
    return;

  _item->setData(QString("Vector3d"),
      ComponentsModel::RoleNames().key("dataType"));
  _item->setData(QList({
    QVariant(_data.X()),
    QVariant(_data.Y()),
    QVariant(_data.Z())
  }), ComponentsModel::RoleNames().key("data"));
}

//////////////////////////////////////////////////
template<>
void ignition::gazebo::setData(QStandardItem *_item, const std::string &_data)
{
  if (nullptr == _item)
    return;

  _item->setData(QString("String"),
      ComponentsModel::RoleNames().key("dataType"));
  _item->setData(QString::fromStdString(_data),
      ComponentsModel::RoleNames().key("data"));
}

//////////////////////////////////////////////////
template<>
void ignition::gazebo::setData(QStandardItem *_item,
    const std::ostringstream &_data)
{
  if (nullptr == _item)
    return;

  _item->setData(QString("Raw"),
      ComponentsModel::RoleNames().key("dataType"));
  _item->setData(QString::fromStdString(_data.str()),
      ComponentsModel::RoleNames().key("data"));
}

//////////////////////////////////////////////////
template<>
void ignition::gazebo::setData(QStandardItem *_item, const bool &_data)
{
  if (nullptr == _item)
    return;

  _item->setData(QString("Boolean"),
      ComponentsModel::RoleNames().key("dataType"));
  _item->setData(_data, ComponentsModel::RoleNames().key("data"));
}

//////////////////////////////////////////////////
template<>
void ignition::gazebo::setData(QStandardItem *_item, const int &_data)
{
  if (nullptr == _item)
    return;

  _item->setData(QString("Integer"),
      ComponentsModel::RoleNames().key("dataType"));
  _item->setData(_data, ComponentsModel::RoleNames().key("data"));
}

//////////////////////////////////////////////////
template<>
void ignition::gazebo::setData(QStandardItem *_item, const double &_data)
{
  if (nullptr == _item)
    return;

  _item->setData(QString("Float"),
      ComponentsModel::RoleNames().key("dataType"));
  _item->setData(_data, ComponentsModel::RoleNames().key("data"));
}

//////////////////////////////////////////////////
template<>
void ignition::gazebo::setData(QStandardItem *_item, const sdf::Physics &_data)
{
  if (nullptr == _item)
    return;

  _item->setData(QString("Physics"),
      ComponentsModel::RoleNames().key("dataType"));
  _item->setData(QList({
    QVariant(_data.MaxStepSize()),
    QVariant(_data.RealTimeFactor())
  }), ComponentsModel::RoleNames().key("data"));
}

//////////////////////////////////////////////////
template<>
void ignition::gazebo::setData(QStandardItem *_item,
    const math::SphericalCoordinates &_data)
{
  if (nullptr == _item)
    return;

  _item->setData(QString("SphericalCoordinates"),
      ComponentsModel::RoleNames().key("dataType"));
  _item->setData(QList({
    QVariant(QString::fromStdString(math::SphericalCoordinates::Convert(
        _data.Surface()))),
    QVariant(_data.LatitudeReference().Degree()),
    QVariant(_data.LongitudeReference().Degree()),
    QVariant(_data.ElevationReference()),
    QVariant(_data.HeadingOffset().Degree()),
  }), ComponentsModel::RoleNames().key("data"));
}

//////////////////////////////////////////////////
void ignition::gazebo::setUnit(QStandardItem *_item, const std::string &_unit)
{
  if (nullptr == _item)
    return;

  _item->setData(QString::fromStdString(_unit),
      ComponentsModel::RoleNames().key("unit"));
}

/////////////////////////////////////////////////
std::string shortName(const std::string &_typeName)
{
  // Remove namespaces
  auto name = _typeName.substr(_typeName.rfind('.')+1);

  // Split CamelCase
  std::regex reg("(\\B[A-Z])");
  name = std::regex_replace(name, reg, " $1");

  return name;
}

/////////////////////////////////////////////////
ComponentsModel::ComponentsModel() : QStandardItemModel()
{
}

/////////////////////////////////////////////////
QStandardItem *ComponentsModel::AddComponentType(
    ignition::gazebo::ComponentTypeId _typeId)
{
  IGN_PROFILE_THREAD_NAME("Qt thread");
  IGN_PROFILE("ComponentsModel::AddComponentType");

  auto typeName = QString::fromStdString(
      components::Factory::Instance()->Name(_typeId));

  auto itemIt = this->items.find(_typeId);

  // Existing component item
  if (itemIt != this->items.end())
  {
    return itemIt->second;
  }

  // New component item
  auto item = new QStandardItem(typeName);
  item->setData(QString::fromStdString(shortName(
      typeName.toStdString())), this->roleNames().key("shortName"));
  item->setData(typeName, this->roleNames().key("typeName"));
  item->setData(QString::number(_typeId),
      this->roleNames().key("typeId"));

  this->invisibleRootItem()->appendRow(item);
  this->items[_typeId] = item;
  return item;
}

/////////////////////////////////////////////////
void ComponentsModel::RemoveComponentType(
      ignition::gazebo::ComponentTypeId _typeId)
{
  IGN_PROFILE_THREAD_NAME("Qt thread");
  IGN_PROFILE("ComponentsModel::RemoveComponentType");

  auto itemIt = this->items.find(_typeId);

  // Existing component item
  if (itemIt != this->items.end())
  {
    this->invisibleRootItem()->removeRow(itemIt->second->row());
    this->items.erase(_typeId);
  }
}

/////////////////////////////////////////////////
QHash<int, QByteArray> ComponentsModel::roleNames() const
{
  return ComponentsModel::RoleNames();
}

/////////////////////////////////////////////////
QHash<int, QByteArray> ComponentsModel::RoleNames()
{
  return {std::pair(100, "typeName"),
          std::pair(101, "typeId"),
          std::pair(102, "shortName"),
          std::pair(103, "dataType"),
          std::pair(104, "unit"),
          std::pair(105, "data"),
          std::pair(106, "entity")};
}

/////////////////////////////////////////////////
ComponentInspector::ComponentInspector()
  : GuiSystem(), dataPtr(std::make_unique<ComponentInspectorPrivate>())
{
  qRegisterMetaType<ignition::gazebo::ComponentTypeId>();
}

/////////////////////////////////////////////////
ComponentInspector::~ComponentInspector() = default;

/////////////////////////////////////////////////
void ComponentInspector::LoadConfig(const tinyxml2::XMLElement *)
{
  if (this->title.empty())
    this->title = "Component inspector";

  ignition::gui::App()->findChild<
      ignition::gui::MainWindow *>()->installEventFilter(this);

  // Connect model
  this->Context()->setContextProperty(
      "ComponentsModel", &this->dataPtr->componentsModel);

  // Create air pressure
  this->dataPtr->airPressure = std::make_unique<AirPressure>(this);
}

//////////////////////////////////////////////////
void ComponentInspector::Update(const UpdateInfo &,
    EntityComponentManager &_ecm)
{
  IGN_PROFILE("ComponentInspector::Update");

  auto componentTypes = _ecm.ComponentTypes(this->dataPtr->entity);

  // List all components
  for (const auto &typeId : componentTypes)
  {
    // Type components
    if (typeId == components::World::typeId)
    {
      this->dataPtr->worldEntity = this->dataPtr->entity;
      this->SetType("world");
      continue;
    }

    if (typeId == components::Model::typeId)
    {
      this->SetType("model");

      // check if entity is nested model
      auto parentComp = _ecm.Component<components::ParentEntity>(
           this->dataPtr->entity);
      if (parentComp)
      {
        auto modelComp = _ecm.Component<components::Model>(parentComp->Data());
        this->dataPtr->nestedModel = (modelComp);
      }
      this->NestedModelChanged();

      continue;
    }

    if (typeId == components::Link::typeId)
    {
      this->SetType("link");
      continue;
    }

    if (typeId == components::Collision::typeId)
    {
      this->SetType("collision");
      continue;
    }

    if (typeId == components::Visual::typeId)
    {
      this->SetType("visual");
      continue;
    }

    if (typeId == components::Sensor::typeId)
    {
      this->SetType("sensor");
      continue;
    }

    if (typeId == components::Joint::typeId)
    {
      this->SetType("joint");
      continue;
    }

    if (typeId == components::Performer::typeId)
    {
      this->SetType("performer");
      continue;
    }

    if (typeId == components::Level::typeId)
    {
      this->SetType("level");
      continue;
    }

    if (typeId == components::Actor::typeId)
    {
      this->SetType("actor");
      continue;
    }

    // Get component item
    QStandardItem *item;
    auto itemIt = this->dataPtr->componentsModel.items.find(typeId);
    if (itemIt != this->dataPtr->componentsModel.items.end())
    {
      item = itemIt->second;
    }
    // Add component to list
    else
    {
      item = this->dataPtr->componentsModel.AddComponentType(typeId);
    }

    item->setData(QString::number(this->dataPtr->entity),
                  ComponentsModel::RoleNames().key("entity"));

    if (nullptr == item)
    {
      ignerr << "Failed to get item for component type [" << typeId << "]"
             << std::endl;
      continue;
    }

    // Populate component-specific data
    if (typeId == components::AngularAcceleration::typeId)
    {
      auto comp = _ecm.Component<components::AngularAcceleration>(
          this->dataPtr->entity);
      if (comp)
      {
        setData(item, comp->Data());
        setUnit(item, "rad/s\u00B2");
      }
    }
    else if (typeId == components::AngularVelocity::typeId)
    {
      auto comp = _ecm.Component<components::AngularVelocity>(
          this->dataPtr->entity);
      if (comp)
      {
        setData(item, comp->Data());
        setUnit(item, "rad/s");
      }
    }
    else if (typeId == components::AnimationName::typeId)
    {
      auto comp = _ecm.Component<components::AnimationName>(
          this->dataPtr->entity);
      if (comp)
        setData(item, comp->Data());
    }
    else if (typeId == components::CastShadows::typeId)
    {
      auto comp = _ecm.Component<components::CastShadows>(
          this->dataPtr->entity);
      if (comp)
        setData(item, comp->Data());
    }
    else if (typeId == components::ChildLinkName::typeId)
    {
      auto comp = _ecm.Component<components::ChildLinkName>(
          this->dataPtr->entity);
      if (comp)
        setData(item, comp->Data());
    }
    else if (typeId == components::Gravity::typeId)
    {
      auto comp = _ecm.Component<components::Gravity>(this->dataPtr->entity);
      if (comp)
      {
        setData(item, comp->Data());
        setUnit(item, "m/s\u00B2");
      }
    }
    else if (typeId == components::LinearAcceleration::typeId)
    {
      auto comp = _ecm.Component<components::LinearAcceleration>(
          this->dataPtr->entity);
      if (comp)
      {
        setData(item, comp->Data());
        setUnit(item, "m/s\u00B2");
      }
    }
    else if (typeId == components::LinearVelocity::typeId)
    {
      auto comp = _ecm.Component<components::LinearVelocity>(
          this->dataPtr->entity);
      if (comp)
      {
        setData(item, comp->Data());
        setUnit(item, "m/s");
      }
    }
    else if (typeId == components::MagneticField::typeId)
    {
      auto comp = _ecm.Component<components::MagneticField>(
          this->dataPtr->entity);
      if (comp)
      {
        setData(item, comp->Data());
        setUnit(item, "T");
      }
    }
    else if (typeId == components::Name::typeId)
    {
      auto comp = _ecm.Component<components::Name>(this->dataPtr->entity);
      if (comp)
        setData(item, comp->Data());

      if (this->dataPtr->entity == this->dataPtr->worldEntity)
        this->dataPtr->worldName = comp->Data();
      this->dataPtr->entityName = comp->Data();
    }
    else if (typeId == components::LightType::typeId)
    {
      auto comp = _ecm.Component<components::LightType>(this->dataPtr->entity);
      if (comp)
        setData(item, comp->Data());
    }
    else if (typeId == components::ParentEntity::typeId)
    {
      auto comp = _ecm.Component<components::ParentEntity>(
          this->dataPtr->entity);
      if (comp)
        setData(item, comp->Data());
    }
    else if (typeId == components::ParentLinkName::typeId)
    {
      auto comp = _ecm.Component<components::ParentLinkName>(
          this->dataPtr->entity);
      if (comp)
        setData(item, comp->Data());
    }
    else if (typeId == components::PerformerAffinity::typeId)
    {
      auto comp = _ecm.Component<components::PerformerAffinity>(
          this->dataPtr->entity);
      if (comp)
        setData(item, comp->Data());
    }
    else if (typeId == components::Light::typeId)
    {
      this->SetType("light");
      auto comp = _ecm.Component<components::Light>(this->dataPtr->entity);
      if (comp)
      {
        msgs::Light lightMsgs = convert<msgs::Light>(comp->Data());
        setData(item, lightMsgs);
      }
    }
    else if (typeId == components::Physics::typeId)
    {
      auto comp = _ecm.Component<components::Physics>(this->dataPtr->entity);
      if (comp)
        setData(item, comp->Data());
    }
    else if (typeId == components::PhysicsCollisionDetector::typeId)
    {
      auto comp = _ecm.Component<components::PhysicsCollisionDetector>(
          this->dataPtr->entity);
      if (comp)
        setData(item, comp->Data());
    }
    else if (typeId == components::PhysicsSolver::typeId)
    {
      auto comp = _ecm.Component<components::PhysicsSolver>(
          this->dataPtr->entity);
      if (comp)
        setData(item, comp->Data());
    }
    else if (typeId == components::Pose::typeId)
    {
      auto comp = _ecm.Component<components::Pose>(this->dataPtr->entity);
      if (comp)
        setData(item, comp->Data());
    }
    else if (typeId == components::RenderEngineGuiPlugin::typeId)
    {
      auto comp = _ecm.Component<components::RenderEngineGuiPlugin>(
          this->dataPtr->entity);
      if (comp)
        setData(item, comp->Data());
    }
    else if (typeId == components::RenderEngineServerPlugin::typeId)
    {
      auto comp = _ecm.Component<components::RenderEngineServerPlugin>(
          this->dataPtr->entity);
      if (comp)
        setData(item, comp->Data());
    }
    else if (typeId == components::Static::typeId)
    {
      auto comp = _ecm.Component<components::Static>(this->dataPtr->entity);
      if (comp)
        setData(item, comp->Data());
    }
    else if (typeId == components::SelfCollide::typeId)
    {
      auto comp =
          _ecm.Component<components::SelfCollide>(this->dataPtr->entity);
      if (comp)
        setData(item, comp->Data());
    }
    else if (typeId == components::SensorTopic::typeId)
    {
      auto comp =
          _ecm.Component<components::SensorTopic>(this->dataPtr->entity);
      if (comp)
        setData(item, comp->Data());
    }
    else if (typeId == components::SourceFilePath::typeId)
    {
      auto comp =
          _ecm.Component<components::SourceFilePath>(this->dataPtr->entity);
      if (comp)
        setData(item, comp->Data());
    }
    else if (typeId == components::SphericalCoordinates::typeId)
    {
      auto comp = _ecm.Component<components::SphericalCoordinates>(
          this->dataPtr->entity);
      if (comp)
        setData(item, comp->Data());
    }
    else if (typeId == components::WindMode::typeId)
    {
      auto comp = _ecm.Component<components::WindMode>(this->dataPtr->entity);
      if (comp)
        setData(item, comp->Data());
    }
    else if (typeId == components::WorldAngularAcceleration::typeId)
    {
      auto comp = _ecm.Component<components::WorldAngularAcceleration>(
          this->dataPtr->entity);
      if (comp)
      {
        setData(item, comp->Data());
        setUnit(item, "rad/s\u00B2");
      }
    }
    else if (typeId == components::WorldLinearVelocity::typeId)
    {
      auto comp = _ecm.Component<components::WorldLinearVelocity>(
          this->dataPtr->entity);
      if (comp)
      {
        setData(item, comp->Data());
        setUnit(item, "m/s");
      }
    }
    else if (typeId == components::WorldLinearVelocitySeed::typeId)
    {
      auto comp = _ecm.Component<components::WorldLinearVelocitySeed>(
          this->dataPtr->entity);
      if (comp)
      {
        setData(item, comp->Data());
        setUnit(item, "m/s");
      }
    }
    else if (typeId == components::WorldPose::typeId)
    {
      auto comp = _ecm.Component<components::WorldPose>(this->dataPtr->entity);
      if (comp)
        setData(item, comp->Data());
    }
    else if (typeId == components::WorldPoseCmd::typeId)
    {
      auto comp = _ecm.Component<components::WorldPoseCmd>(
          this->dataPtr->entity);
      if (comp)
        setData(item, comp->Data());
    }
    else if (this->dataPtr->componentCreators.find(typeId) !=
          this->dataPtr->componentCreators.end())
    {
      this->dataPtr->componentCreators[typeId](
          _ecm, this->dataPtr->entity, item);
    }
  }

  // Remove components no longer present - list items to remove
  std::list<ignition::gazebo::ComponentTypeId> itemsToRemove;
  for (auto itemIt : this->dataPtr->componentsModel.items)
  {
    auto typeId = itemIt.first;
    if (componentTypes.find(typeId) == componentTypes.end())
    {
      itemsToRemove.push_back(typeId);
    }
  }

<<<<<<< HEAD
  // Process all of the update callbacks
  for (auto cb : this->dataPtr->updateCallbacks)
    cb(_ecm);
  this->dataPtr->updateCallbacks.clear();
}

/////////////////////////////////////////////////
void ComponentInspector::AddUpdateCallback(UpdateCallback _cb)
{
  this->dataPtr->updateCallbacks.push_back(_cb);
}
/////////////////////////////////////////////////
void ComponentInspector::RegisterComponentCreator(ComponentTypeId _id,
    ComponentCreator _creatorFn)
{
  this->dataPtr->componentCreators[_id] = _creatorFn;
=======
  // Remove components in list
  for (auto typeId : itemsToRemove)
  {
    QMetaObject::invokeMethod(&this->dataPtr->componentsModel,
        "RemoveComponentType",
        Qt::QueuedConnection,
        Q_ARG(ignition::gazebo::ComponentTypeId, typeId));
  }
>>>>>>> 39441344
}

/////////////////////////////////////////////////
bool ComponentInspector::eventFilter(QObject *_obj, QEvent *_event)
{
  if (!this->dataPtr->locked)
  {
    if (_event->type() == gazebo::gui::events::EntitiesSelected::kType)
    {
      auto event = reinterpret_cast<gui::events::EntitiesSelected *>(_event);
      if (event && !event->Data().empty())
      {
        this->SetEntity(*event->Data().begin());
      }
    }

    if (_event->type() == gazebo::gui::events::DeselectAllEntities::kType)
    {
      auto event = reinterpret_cast<gui::events::DeselectAllEntities *>(
          _event);
      if (event)
      {
        this->SetEntity(kNullEntity);
      }
    }
  }

  // Standard event processing
  return QObject::eventFilter(_obj, _event);
}

/////////////////////////////////////////////////
int ComponentInspector::Entity() const
{
  return this->dataPtr->entity;
}

/////////////////////////////////////////////////
void ComponentInspector::SetEntity(const int &_entity)
{
  // If nothing is selected, display world properties
  if (_entity == kNullEntity)
  {
    this->dataPtr->entity = this->dataPtr->worldEntity;
  }
  else
  {
    this->dataPtr->entity = _entity;
  }
  this->EntityChanged();
}

/////////////////////////////////////////////////
QString ComponentInspector::Type() const
{
  return this->dataPtr->type;
}

/////////////////////////////////////////////////
void ComponentInspector::SetType(const QString &_type)
{
  this->dataPtr->type = _type;
  this->TypeChanged();
}

/////////////////////////////////////////////////
bool ComponentInspector::Locked() const
{
  return this->dataPtr->locked;
}

/////////////////////////////////////////////////
void ComponentInspector::SetLocked(bool _locked)
{
  this->dataPtr->locked = _locked;
  this->LockedChanged();
}

/////////////////////////////////////////////////
bool ComponentInspector::Paused() const
{
  return this->dataPtr->paused;
}

/////////////////////////////////////////////////
void ComponentInspector::SetPaused(bool _paused)
{
  this->dataPtr->paused = _paused;
  this->PausedChanged();
}

/////////////////////////////////////////////////
void ComponentInspector::OnPose(double _x, double _y, double _z, double _roll,
    double _pitch, double _yaw)
{
  std::function<void(const ignition::msgs::Boolean &, const bool)> cb =
      [](const ignition::msgs::Boolean &/*_rep*/, const bool _result)
  {
    if (!_result)
        ignerr << "Error setting pose" << std::endl;
  };

  ignition::msgs::Pose req;
  req.set_id(this->dataPtr->entity);
  msgs::Set(req.mutable_position(), math::Vector3d(_x, _y, _z));
  msgs::Set(req.mutable_orientation(), math::Quaterniond(_roll, _pitch, _yaw));
  auto poseCmdService = "/world/" + this->dataPtr->worldName
      + "/set_pose";
  this->dataPtr->node.Request(poseCmdService, req, cb);
}

/////////////////////////////////////////////////
void ComponentInspector::OnLight(
  double _rSpecular, double _gSpecular, double _bSpecular, double _aSpecular,
  double _rDiffuse, double _gDiffuse, double _bDiffuse, double _aDiffuse,
  double _attRange, double _attLinear, double _attConstant,
  double _attQuadratic, bool _castShadows, double _directionX,
  double _directionY, double _directionZ, double _innerAngle,
  double _outerAngle, double _falloff, double _intensity, int _type)
{
  std::function<void(const ignition::msgs::Boolean &, const bool)> cb =
      [](const ignition::msgs::Boolean &/*_rep*/, const bool _result)
  {
    if (!_result)
      ignerr << "Error setting light configuration" << std::endl;
  };

  ignition::msgs::Light req;
  req.set_name(this->dataPtr->entityName);
  req.set_id(this->dataPtr->entity);
  ignition::msgs::Set(req.mutable_diffuse(),
    ignition::math::Color(_rDiffuse, _gDiffuse, _bDiffuse, _aDiffuse));
  ignition::msgs::Set(req.mutable_specular(),
    ignition::math::Color(_rSpecular, _gSpecular, _bSpecular, _aSpecular));
  req.set_range(_attRange);
  req.set_attenuation_linear(_attLinear);
  req.set_attenuation_constant(_attConstant);
  req.set_attenuation_quadratic(_attQuadratic);
  req.set_cast_shadows(_castShadows);
  req.set_intensity(_intensity);
  if (_type == 0)
    req.set_type(ignition::msgs::Light::POINT);
  else if (_type == 1)
    req.set_type(ignition::msgs::Light::SPOT);
  else
    req.set_type(ignition::msgs::Light::DIRECTIONAL);

  if (_type == 1)  // sdf::LightType::SPOT
  {
    req.set_spot_inner_angle(_innerAngle);
    req.set_spot_outer_angle(_outerAngle);
    req.set_spot_falloff(_falloff);
  }

  // if sdf::LightType::SPOT || sdf::LightType::DIRECTIONAL
  if (_type == 1 || _type == 2)
  {
    ignition::msgs::Set(req.mutable_direction(),
      ignition::math::Vector3d(_directionX, _directionY, _directionZ));
  }

  auto lightConfigService = "/world/" + this->dataPtr->worldName +
    "/light_config";
  lightConfigService = transport::TopicUtils::AsValidTopic(lightConfigService);
  if (lightConfigService.empty())
  {
    ignerr << "Invalid light command service topic provided" << std::endl;
    return;
  }
  this->dataPtr->node.Request(lightConfigService, req, cb);
}

/////////////////////////////////////////////////
void ComponentInspector::OnPhysics(double _stepSize, double _realTimeFactor)
{
  std::function<void(const ignition::msgs::Boolean &, const bool)> cb =
      [](const ignition::msgs::Boolean &/*_rep*/, const bool _result)
  {
    if (!_result)
        ignerr << "Error setting physics parameters" << std::endl;
  };

  ignition::msgs::Physics req;
  req.set_max_step_size(_stepSize);
  req.set_real_time_factor(_realTimeFactor);
  auto physicsCmdService = "/world/" + this->dataPtr->worldName
      + "/set_physics";
  physicsCmdService = transport::TopicUtils::AsValidTopic(physicsCmdService);
  if (physicsCmdService.empty())
  {
    ignerr << "Invalid physics command service topic provided" << std::endl;
    return;
  }
  this->dataPtr->node.Request(physicsCmdService, req, cb);
}

/////////////////////////////////////////////////
void ComponentInspector::OnSphericalCoordinates(QString _surface,
    double _latitude, double _longitude, double _elevation,
    double _heading)
{
  if (_surface != QString("EARTH_WGS84"))
  {
    ignerr << "Surface [" << _surface.toStdString() << "] not supported."
           << std::endl;
    return;
  }

  std::function<void(const msgs::Boolean &, const bool)> cb =
      [](const msgs::Boolean &/*_rep*/, const bool _result)
  {
    if (!_result)
      ignerr << "Error setting spherical coordinates." << std::endl;
  };

  msgs::SphericalCoordinates req;
  req.set_surface_model(msgs::SphericalCoordinates::EARTH_WGS84);
  req.set_latitude_deg(_latitude);
  req.set_longitude_deg(_longitude);
  req.set_elevation(_elevation);
  req.set_heading_deg(_heading);

  auto sphericalCoordsCmdService = "/world/" + this->dataPtr->worldName
      + "/set_spherical_coordinates";
  sphericalCoordsCmdService =
      transport::TopicUtils::AsValidTopic(sphericalCoordsCmdService);
  if (sphericalCoordsCmdService.empty())
  {
    ignerr << "Invalid spherical coordinates service" << std::endl;
    return;
  }
  this->dataPtr->node.Request(sphericalCoordsCmdService, req, cb);
}

/////////////////////////////////////////////////
bool ComponentInspector::NestedModel() const
{
  return this->dataPtr->nestedModel;
}

// Register this plugin
IGNITION_ADD_PLUGIN(ignition::gazebo::ComponentInspector,
                    ignition::gui::Plugin)<|MERGE_RESOLUTION|>--- conflicted
+++ resolved
@@ -17,6 +17,7 @@
 
 #include <iostream>
 #include <list>
+#include <map>
 #include <regex>
 #include <vector>
 
@@ -800,7 +801,15 @@
     }
   }
 
-<<<<<<< HEAD
+  // Remove components in list
+  for (auto typeId : itemsToRemove)
+  {
+    QMetaObject::invokeMethod(&this->dataPtr->componentsModel,
+        "RemoveComponentType",
+        Qt::QueuedConnection,
+        Q_ARG(ignition::gazebo::ComponentTypeId, typeId));
+  }
+
   // Process all of the update callbacks
   for (auto cb : this->dataPtr->updateCallbacks)
     cb(_ecm);
@@ -812,21 +821,12 @@
 {
   this->dataPtr->updateCallbacks.push_back(_cb);
 }
+
 /////////////////////////////////////////////////
 void ComponentInspector::RegisterComponentCreator(ComponentTypeId _id,
     ComponentCreator _creatorFn)
 {
   this->dataPtr->componentCreators[_id] = _creatorFn;
-=======
-  // Remove components in list
-  for (auto typeId : itemsToRemove)
-  {
-    QMetaObject::invokeMethod(&this->dataPtr->componentsModel,
-        "RemoveComponentType",
-        Qt::QueuedConnection,
-        Q_ARG(ignition::gazebo::ComponentTypeId, typeId));
-  }
->>>>>>> 39441344
 }
 
 /////////////////////////////////////////////////
