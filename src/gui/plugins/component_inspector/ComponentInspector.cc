/*
 * Copyright (C) 2020 Open Source Robotics Foundation
 *
 * Licensed under the Apache License, Version 2.0 (the "License");
 * you may not use this file except in compliance with the License.
 * You may obtain a copy of the License at
 *
 *     http://www.apache.org/licenses/LICENSE-2.0
 *
 * Unless required by applicable law or agreed to in writing, software
 * distributed under the License is distributed on an "AS IS" BASIS,
 * WITHOUT WARRANTIES OR CONDITIONS OF ANY KIND, either express or implied.
 * See the License for the specific language governing permissions and
 * limitations under the License.
 *
*/

#include <iostream>
#include <list>
#include <map>
#include <regex>
<<<<<<< HEAD
#include <vector>

=======
#include <QColorDialog>
>>>>>>> 442fbfd2
#include <ignition/common/Console.hh>
#include <ignition/common/MeshManager.hh>
#include <ignition/common/Profiler.hh>
#include <ignition/gui/Application.hh>
#include <ignition/gui/MainWindow.hh>
#include <ignition/plugin/Register.hh>
#include <ignition/transport/Node.hh>

#include "ignition/gazebo/components/Actor.hh"
#include "ignition/gazebo/components/AngularAcceleration.hh"
#include "ignition/gazebo/components/AngularVelocity.hh"
#include "ignition/gazebo/components/BatterySoC.hh"
#include "ignition/gazebo/components/CastShadows.hh"
#include "ignition/gazebo/components/CenterOfVolume.hh"
#include "ignition/gazebo/components/ChildLinkName.hh"
#include "ignition/gazebo/components/Collision.hh"
#include "ignition/gazebo/components/Factory.hh"
#include "ignition/gazebo/components/Gravity.hh"
#include "ignition/gazebo/components/Joint.hh"
#include "ignition/gazebo/components/LaserRetro.hh"
#include "ignition/gazebo/components/Level.hh"
#include "ignition/gazebo/components/Light.hh"
#include "ignition/gazebo/components/LightCmd.hh"
#include "ignition/gazebo/components/LightType.hh"
#include "ignition/gazebo/components/LinearAcceleration.hh"
#include "ignition/gazebo/components/LinearVelocity.hh"
#include "ignition/gazebo/components/LinearVelocitySeed.hh"
#include "ignition/gazebo/components/Link.hh"
#include "ignition/gazebo/components/MagneticField.hh"
#include "ignition/gazebo/components/Material.hh"
#include "ignition/gazebo/components/Model.hh"
#include "ignition/gazebo/components/Name.hh"
#include "ignition/gazebo/components/ParentEntity.hh"
#include "ignition/gazebo/components/ParentLinkName.hh"
#include "ignition/gazebo/components/Performer.hh"
#include "ignition/gazebo/components/PerformerAffinity.hh"
#include "ignition/gazebo/components/Physics.hh"
#include "ignition/gazebo/components/PhysicsEnginePlugin.hh"
#include "ignition/gazebo/components/Pose.hh"
#include "ignition/gazebo/components/PoseCmd.hh"
#include "ignition/gazebo/components/RenderEngineGuiPlugin.hh"
#include "ignition/gazebo/components/RenderEngineServerPlugin.hh"
#include "ignition/gazebo/components/SelfCollide.hh"
#include "ignition/gazebo/components/Sensor.hh"
#include "ignition/gazebo/components/SourceFilePath.hh"
#include "ignition/gazebo/components/SphericalCoordinates.hh"
#include "ignition/gazebo/components/Static.hh"
#include "ignition/gazebo/components/ThreadPitch.hh"
#include "ignition/gazebo/components/Transparency.hh"
#include "ignition/gazebo/components/Visual.hh"
#include "ignition/gazebo/components/Volume.hh"
#include "ignition/gazebo/components/WindMode.hh"
#include "ignition/gazebo/components/World.hh"
#include "ignition/gazebo/EntityComponentManager.hh"
#include "ignition/gazebo/gui/GuiEvents.hh"

#include "AirPressure.hh"
#include "Altimeter.hh"
#include "ComponentInspector.hh"
#include "Imu.hh"
#include "JointType.hh"
#include "Lidar.hh"
#include "Magnetometer.hh"
#include "ModelEditor.hh"

namespace ignition::gazebo
{
  class ComponentInspectorPrivate
  {
    /// \brief Model holding all the current components.
    public: ComponentsModel componentsModel;

    /// \brief Entity being inspected. Default to world.
    public: Entity entity{1};

    /// \brief World entity
    public: Entity worldEntity{kNullEntity};

    /// \brief Name of the world
    public: std::string worldName;

    /// \brief Entity name
    public: std::string entityName;

    /// \brief Entity type, such as 'world' or 'model'.
    public: QString type;

    /// \brief Nested model or not
    public: bool nestedModel = false;

    /// \brief If a model, keep track of available links
    public: QStringList modelLinks = {};

    /// \brief Whether currently locked on a given entity
    public: bool locked{false};

    /// \brief Whether updates are currently paused.
    public: bool paused{false};

    /// \brief Whether simulation is currently paused.
    public: bool simPaused{true};

    /// \brief Transport node for making command requests
    public: transport::Node node;

    /// \brief Transport node for making command requests
    public: ModelEditor modelEditor;

    /// \brief Air pressure sensor inspector elements
    public: std::unique_ptr<ignition::gazebo::AirPressure> airPressure;

    /// \brief Altimeter sensor inspector elements
    public: std::unique_ptr<ignition::gazebo::Altimeter> altimeter;

    /// \brief Imu inspector elements
    public: std::unique_ptr<ignition::gazebo::Imu> imu;

    /// \brief Joint inspector elements
    public: std::unique_ptr<ignition::gazebo::JointType> joint;

    /// \brief Lidar inspector elements
    public: std::unique_ptr<ignition::gazebo::Lidar> lidar;

    /// \brief Magnetometer inspector elements
    public: std::unique_ptr<ignition::gazebo::Magnetometer> magnetometer;

    /// \brief Set of callbacks to execute during the Update function.
    public: std::vector<
            std::function<void(EntityComponentManager &)>> updateCallbacks;

    /// \brief A map of component type to creation functions.
    public: std::map<ComponentTypeId, ComponentCreator> componentCreators;
  };
}

using namespace ignition;
using namespace gazebo;

//////////////////////////////////////////////////
template<>
void ignition::gazebo::setData(QStandardItem *_item, const math::Pose3d &_data)
{
  if (nullptr == _item)
    return;

  _item->setData(QString("Pose3d"),
      ComponentsModel::RoleNames().key("dataType"));
  _item->setData(QList({
    QVariant(_data.Pos().X()),
    QVariant(_data.Pos().Y()),
    QVariant(_data.Pos().Z()),
    QVariant(_data.Rot().Roll()),
    QVariant(_data.Rot().Pitch()),
    QVariant(_data.Rot().Yaw())
  }), ComponentsModel::RoleNames().key("data"));
}

//////////////////////////////////////////////////
template<>
void ignition::gazebo::setData(QStandardItem *_item, const msgs::Light &_data)
{
  if (nullptr == _item)
    return;

  int lightType = -1;
  if (_data.type() == msgs::Light::POINT)
  {
    lightType = 0;
  }
  else if (_data.type() == msgs::Light::SPOT)
  {
    lightType = 1;
  }
  else if (_data.type() == msgs::Light::DIRECTIONAL)
  {
    lightType = 2;
  }

  _item->setData(QString("Light"),
      ComponentsModel::RoleNames().key("dataType"));
  _item->setData(QList({
    QVariant(_data.specular().r()),
    QVariant(_data.specular().g()),
    QVariant(_data.specular().b()),
    QVariant(_data.specular().a()),
    QVariant(_data.diffuse().r()),
    QVariant(_data.diffuse().g()),
    QVariant(_data.diffuse().b()),
    QVariant(_data.diffuse().a()),
    QVariant(_data.range()),
    QVariant(_data.attenuation_linear()),
    QVariant(_data.attenuation_constant()),
    QVariant(_data.attenuation_quadratic()),
    QVariant(_data.cast_shadows()),
    QVariant(_data.direction().x()),
    QVariant(_data.direction().y()),
    QVariant(_data.direction().z()),
    QVariant(_data.spot_inner_angle()),
    QVariant(_data.spot_outer_angle()),
    QVariant(_data.spot_falloff()),
    QVariant(_data.intensity()),
    QVariant(lightType)
  }), ComponentsModel::RoleNames().key("data"));
}

//////////////////////////////////////////////////
template<>
void ignition::gazebo::setData(QStandardItem *_item,
    const math::Vector3d &_data)
{
  if (nullptr == _item)
    return;

  _item->setData(QString("Vector3d"),
      ComponentsModel::RoleNames().key("dataType"));
  _item->setData(QList({
    QVariant(_data.X()),
    QVariant(_data.Y()),
    QVariant(_data.Z())
  }), ComponentsModel::RoleNames().key("data"));
}

//////////////////////////////////////////////////
template<>
void ignition::gazebo::setData(QStandardItem *_item, const std::string &_data)
{
  if (nullptr == _item)
    return;

  _item->setData(QString("String"),
      ComponentsModel::RoleNames().key("dataType"));
  _item->setData(QString::fromStdString(_data),
      ComponentsModel::RoleNames().key("data"));
}

//////////////////////////////////////////////////
template<>
void ignition::gazebo::setData(QStandardItem *_item,
    const std::ostringstream &_data)
{
  if (nullptr == _item)
    return;

  _item->setData(QString("Raw"),
      ComponentsModel::RoleNames().key("dataType"));
  _item->setData(QString::fromStdString(_data.str()),
      ComponentsModel::RoleNames().key("data"));
}

//////////////////////////////////////////////////
template<>
void ignition::gazebo::setData(QStandardItem *_item, const bool &_data)
{
  if (nullptr == _item)
    return;

  _item->setData(QString("Boolean"),
      ComponentsModel::RoleNames().key("dataType"));
  _item->setData(_data, ComponentsModel::RoleNames().key("data"));
}

//////////////////////////////////////////////////
template<>
void ignition::gazebo::setData(QStandardItem *_item, const int &_data)
{
  if (nullptr == _item)
    return;

  _item->setData(QString("Integer"),
      ComponentsModel::RoleNames().key("dataType"));
  _item->setData(_data, ComponentsModel::RoleNames().key("data"));
}

//////////////////////////////////////////////////
template<>
void ignition::gazebo::setData(QStandardItem *_item, const Entity &_data)
{
  setData(_item, static_cast<int>(_data));
}

//////////////////////////////////////////////////
template<>
void ignition::gazebo::setData(QStandardItem *_item, const double &_data)
{
  if (nullptr == _item)
    return;

  _item->setData(QString("Float"),
      ComponentsModel::RoleNames().key("dataType"));
  _item->setData(_data, ComponentsModel::RoleNames().key("data"));
}

//////////////////////////////////////////////////
template<>
void ignition::gazebo::setData(QStandardItem *_item, const sdf::Physics &_data)
{
  if (nullptr == _item)
    return;

  _item->setData(QString("Physics"),
      ComponentsModel::RoleNames().key("dataType"));
  _item->setData(QList({
    QVariant(_data.MaxStepSize()),
    QVariant(_data.RealTimeFactor())
  }), ComponentsModel::RoleNames().key("data"));
}

//////////////////////////////////////////////////
template<>
void ignition::gazebo::setData(QStandardItem *_item,
    const sdf::Material &_data)
{
  if (nullptr == _item)
    return;

  _item->setData(QString("Material"),
      ComponentsModel::RoleNames().key("dataType"));
  _item->setData(QList({
    QVariant(_data.Ambient().R() * 255),
    QVariant(_data.Ambient().G() * 255),
    QVariant(_data.Ambient().B() * 255),
    QVariant(_data.Ambient().A() * 255),
    QVariant(_data.Diffuse().R() * 255),
    QVariant(_data.Diffuse().G() * 255),
    QVariant(_data.Diffuse().B() * 255),
    QVariant(_data.Diffuse().A() * 255),
    QVariant(_data.Specular().R() * 255),
    QVariant(_data.Specular().G() * 255),
    QVariant(_data.Specular().B() * 255),
    QVariant(_data.Specular().A() * 255),
    QVariant(_data.Emissive().R() * 255),
    QVariant(_data.Emissive().G() * 255),
    QVariant(_data.Emissive().B() * 255),
    QVariant(_data.Emissive().A() * 255)
  }), ComponentsModel::RoleNames().key("data"));

  // TODO(anyone) Only shows colors of material,
  // need to add others (e.g., pbr)
}

//////////////////////////////////////////////////
template<>
void ignition::gazebo::setData(QStandardItem *_item,
    const math::SphericalCoordinates &_data)
{
  if (nullptr == _item)
    return;

  _item->setData(QString("SphericalCoordinates"),
      ComponentsModel::RoleNames().key("dataType"));
  _item->setData(QList({
    QVariant(QString::fromStdString(math::SphericalCoordinates::Convert(
        _data.Surface()))),
    QVariant(_data.LatitudeReference().Degree()),
    QVariant(_data.LongitudeReference().Degree()),
    QVariant(_data.ElevationReference()),
    QVariant(_data.HeadingOffset().Degree()),
  }), ComponentsModel::RoleNames().key("data"));
}

//////////////////////////////////////////////////
void ignition::gazebo::setUnit(QStandardItem *_item, const std::string &_unit)
{
  if (nullptr == _item)
    return;

  _item->setData(QString::fromStdString(_unit),
      ComponentsModel::RoleNames().key("unit"));
}

/////////////////////////////////////////////////
std::string shortName(const std::string &_typeName)
{
  // Remove namespaces
  auto name = _typeName.substr(_typeName.rfind('.')+1);

  // Split CamelCase
  std::regex reg("(\\B[A-Z])");
  name = std::regex_replace(name, reg, " $1");

  return name;
}

/////////////////////////////////////////////////
ComponentsModel::ComponentsModel() : QStandardItemModel()
{
}

/////////////////////////////////////////////////
QStandardItem *ComponentsModel::AddComponentType(
    ignition::gazebo::ComponentTypeId _typeId)
{
  IGN_PROFILE_THREAD_NAME("Qt thread");
  IGN_PROFILE("ComponentsModel::AddComponentType");

  auto typeName = QString::fromStdString(
      components::Factory::Instance()->Name(_typeId));

  auto itemIt = this->items.find(_typeId);

  // Existing component item
  if (itemIt != this->items.end())
  {
    return itemIt->second;
  }

  // New component item
  auto item = new QStandardItem(typeName);
  item->setData(QString::fromStdString(shortName(
      typeName.toStdString())), this->roleNames().key("shortName"));
  item->setData(typeName, this->roleNames().key("typeName"));
  item->setData(QString::number(_typeId),
      this->roleNames().key("typeId"));

  this->invisibleRootItem()->appendRow(item);
  this->items[_typeId] = item;
  return item;
}

/////////////////////////////////////////////////
void ComponentsModel::RemoveComponentType(
      ignition::gazebo::ComponentTypeId _typeId)
{
  IGN_PROFILE_THREAD_NAME("Qt thread");
  IGN_PROFILE("ComponentsModel::RemoveComponentType");

  auto itemIt = this->items.find(_typeId);

  // Existing component item
  if (itemIt != this->items.end())
  {
    this->invisibleRootItem()->removeRow(itemIt->second->row());
    this->items.erase(_typeId);
  }
}

/////////////////////////////////////////////////
QHash<int, QByteArray> ComponentsModel::roleNames() const
{
  return ComponentsModel::RoleNames();
}

/////////////////////////////////////////////////
QHash<int, QByteArray> ComponentsModel::RoleNames()
{
  return {std::pair(100, "typeName"),
          std::pair(101, "typeId"),
          std::pair(102, "shortName"),
          std::pair(103, "dataType"),
          std::pair(104, "unit"),
          std::pair(105, "data"),
          std::pair(106, "entity")};
}

/////////////////////////////////////////////////
ComponentInspector::ComponentInspector()
  : GuiSystem(), dataPtr(std::make_unique<ComponentInspectorPrivate>())
{
  qRegisterMetaType<ignition::gazebo::ComponentTypeId>();
  qRegisterMetaType<Entity>("Entity");
}

/////////////////////////////////////////////////
ComponentInspector::~ComponentInspector() = default;

/////////////////////////////////////////////////
void ComponentInspector::LoadConfig(const tinyxml2::XMLElement *)
{
  if (this->title.empty())
    this->title = "Component inspector";

  ignition::gui::App()->findChild<
      ignition::gui::MainWindow *>()->installEventFilter(this);

  // Connect model
  this->Context()->setContextProperty(
      "ComponentsModel", &this->dataPtr->componentsModel);

  this->dataPtr->modelEditor.Load();

  // Create air pressure
  this->dataPtr->airPressure = std::make_unique<AirPressure>(this);

  // Create altimeter
  this->dataPtr->altimeter = std::make_unique<Altimeter>(this);

  // Create the imu
  this->dataPtr->imu = std::make_unique<Imu>(this);

  // Create the joint
  this->dataPtr->joint = std::make_unique<JointType>(this);

  // Create the lidar
  this->dataPtr->lidar = std::make_unique<Lidar>(this);

  // Create the magnetometer
  this->dataPtr->magnetometer = std::make_unique<Magnetometer>(this);
}

//////////////////////////////////////////////////
void ComponentInspector::Update(const UpdateInfo &_info,
    EntityComponentManager &_ecm)
{
  IGN_PROFILE("ComponentInspector::Update");

  this->SetSimPaused(_info.paused);

  auto componentTypes = _ecm.ComponentTypes(this->dataPtr->entity);

  // List all components
  for (const auto &typeId : componentTypes)
  {
    // Type components
    if (typeId == components::World::typeId)
    {
      this->dataPtr->worldEntity = this->dataPtr->entity;
      this->SetType("world");
      continue;
    }

    if (typeId == components::Model::typeId)
    {
      this->SetType("model");

      // check if entity is nested model
      auto parentComp = _ecm.Component<components::ParentEntity>(
           this->dataPtr->entity);
      if (parentComp)
      {
        auto modelComp = _ecm.Component<components::Model>(parentComp->Data());
        this->dataPtr->nestedModel = (modelComp);
      }
      this->NestedModelChanged();

      // Get available links for the model.
      this->dataPtr->modelLinks.clear();
      this->dataPtr->modelLinks.append("world");
      _ecm.EachNoCache<
        components::Name,
        components::Link,
        components::ParentEntity>([&](const ignition::gazebo::Entity &,
              const components::Name *_name,
              const components::Link *,
              const components::ParentEntity *_parent) -> bool
            {
              if (_parent->Data() == this->dataPtr->entity)
              {
                this->dataPtr->modelLinks.push_back(
                    QString::fromStdString(_name->Data()));
              }
              return true;
            });
      this->ModelLinksChanged();
      continue;
    }

    if (typeId == components::Link::typeId)
    {
      this->SetType("link");
      continue;
    }

    if (typeId == components::Collision::typeId)
    {
      this->SetType("collision");
      continue;
    }

    if (typeId == components::Visual::typeId)
    {
      this->SetType("visual");
      continue;
    }

    if (typeId == components::Sensor::typeId)
    {
      this->SetType("sensor");
      continue;
    }

    if (typeId == components::Joint::typeId)
    {
      this->SetType("joint");
      continue;
    }

    if (typeId == components::Performer::typeId)
    {
      this->SetType("performer");
      continue;
    }

    if (typeId == components::Level::typeId)
    {
      this->SetType("level");
      continue;
    }

    if (typeId == components::Actor::typeId)
    {
      this->SetType("actor");
      continue;
    }

    // Get component item
    QStandardItem *item;
    auto itemIt = this->dataPtr->componentsModel.items.find(typeId);
    if (itemIt != this->dataPtr->componentsModel.items.end())
    {
      item = itemIt->second;
    }
    // Add component to list
    else
    {
      item = this->dataPtr->componentsModel.AddComponentType(typeId);
    }

    item->setData(QString::number(this->dataPtr->entity),
                  ComponentsModel::RoleNames().key("entity"));

    if (nullptr == item)
    {
      ignerr << "Failed to get item for component type [" << typeId << "]"
             << std::endl;
      continue;
    }

    // Populate component-specific data
    if (typeId == components::AngularAcceleration::typeId)
    {
      auto comp = _ecm.Component<components::AngularAcceleration>(
          this->dataPtr->entity);
      if (comp)
      {
        setData(item, comp->Data());
        setUnit(item, "rad/s\u00B2");
      }
    }
    else if (typeId == components::AngularVelocity::typeId)
    {
      auto comp = _ecm.Component<components::AngularVelocity>(
          this->dataPtr->entity);
      if (comp)
      {
        setData(item, comp->Data());
        setUnit(item, "rad/s");
      }
    }
    else if (typeId == components::AnimationName::typeId)
    {
      auto comp = _ecm.Component<components::AnimationName>(
          this->dataPtr->entity);
      if (comp)
        setData(item, comp->Data());
    }
    else if (typeId == components::BatterySoC::typeId)
    {
      auto comp = _ecm.Component<components::BatterySoC>(
          this->dataPtr->entity);
      if (comp)
        setData(item, comp->Data());
    }
    else if (typeId == components::CastShadows::typeId)
    {
      auto comp = _ecm.Component<components::CastShadows>(
          this->dataPtr->entity);
      if (comp)
        setData(item, comp->Data());
    }
    else if (typeId == components::CenterOfVolume::typeId)
    {
      auto comp = _ecm.Component<components::CenterOfVolume>(
          this->dataPtr->entity);
      if (comp)
      {
        setData(item, comp->Data());
        setUnit(item, "m");
      }
    }
    else if (typeId == components::ChildLinkName::typeId)
    {
      auto comp = _ecm.Component<components::ChildLinkName>(
          this->dataPtr->entity);
      if (comp)
        setData(item, comp->Data());
    }
    else if (typeId == components::Gravity::typeId)
    {
      auto comp = _ecm.Component<components::Gravity>(this->dataPtr->entity);
      if (comp)
      {
        setData(item, comp->Data());
        setUnit(item, "m/s\u00B2");
      }
    }
    else if (typeId == components::LaserRetro::typeId)
    {
      auto comp = _ecm.Component<components::LaserRetro>(this->dataPtr->entity);
      if (comp)
        setData(item, comp->Data());
    }
    else if (typeId == components::LinearAcceleration::typeId)
    {
      auto comp = _ecm.Component<components::LinearAcceleration>(
          this->dataPtr->entity);
      if (comp)
      {
        setData(item, comp->Data());
        setUnit(item, "m/s\u00B2");
      }
    }
    else if (typeId == components::LinearVelocity::typeId)
    {
      auto comp = _ecm.Component<components::LinearVelocity>(
          this->dataPtr->entity);
      if (comp)
      {
        setData(item, comp->Data());
        setUnit(item, "m/s");
      }
    }
    else if (typeId == components::MagneticField::typeId)
    {
      auto comp = _ecm.Component<components::MagneticField>(
          this->dataPtr->entity);
      if (comp)
      {
        setData(item, comp->Data());
        setUnit(item, "T");
      }
    }
    else if (typeId == components::Name::typeId)
    {
      auto comp = _ecm.Component<components::Name>(this->dataPtr->entity);
      if (comp)
        setData(item, comp->Data());

      if (this->dataPtr->entity == this->dataPtr->worldEntity)
        this->dataPtr->worldName = comp->Data();
      this->dataPtr->entityName = comp->Data();
    }
    else if (typeId == components::LightType::typeId)
    {
      auto comp = _ecm.Component<components::LightType>(this->dataPtr->entity);
      if (comp)
        setData(item, comp->Data());
    }
    else if (typeId == components::ParentEntity::typeId)
    {
      auto comp = _ecm.Component<components::ParentEntity>(
          this->dataPtr->entity);
      if (comp)
        setData(item, comp->Data());
    }
    else if (typeId == components::ParentLinkName::typeId)
    {
      auto comp = _ecm.Component<components::ParentLinkName>(
          this->dataPtr->entity);
      if (comp)
        setData(item, comp->Data());
    }
    else if (typeId == components::PerformerAffinity::typeId)
    {
      auto comp = _ecm.Component<components::PerformerAffinity>(
          this->dataPtr->entity);
      if (comp)
        setData(item, comp->Data());
    }
    else if (typeId == components::Light::typeId)
    {
      this->SetType("light");
      auto comp = _ecm.Component<components::Light>(this->dataPtr->entity);
      if (comp)
      {
        msgs::Light lightMsgs = convert<msgs::Light>(comp->Data());
        setData(item, lightMsgs);
      }
    }
    else if (typeId == components::Physics::typeId)
    {
      auto comp = _ecm.Component<components::Physics>(this->dataPtr->entity);
      if (comp)
        setData(item, comp->Data());
    }
    else if (typeId == components::PhysicsCollisionDetector::typeId)
    {
      auto comp = _ecm.Component<components::PhysicsCollisionDetector>(
          this->dataPtr->entity);
      if (comp)
        setData(item, comp->Data());
    }
    else if (typeId == components::PhysicsSolver::typeId)
    {
      auto comp = _ecm.Component<components::PhysicsSolver>(
          this->dataPtr->entity);
      if (comp)
        setData(item, comp->Data());
    }
    else if (typeId == components::Pose::typeId)
    {
      auto comp = _ecm.Component<components::Pose>(this->dataPtr->entity);
      if (comp)
        setData(item, comp->Data());
    }
    else if (typeId == components::RenderEngineGuiPlugin::typeId)
    {
      auto comp = _ecm.Component<components::RenderEngineGuiPlugin>(
          this->dataPtr->entity);
      if (comp)
        setData(item, comp->Data());
    }
    else if (typeId == components::RenderEngineServerPlugin::typeId)
    {
      auto comp = _ecm.Component<components::RenderEngineServerPlugin>(
          this->dataPtr->entity);
      if (comp)
        setData(item, comp->Data());
    }
    else if (typeId == components::Static::typeId)
    {
      auto comp = _ecm.Component<components::Static>(this->dataPtr->entity);
      if (comp)
        setData(item, comp->Data());
    }
    else if (typeId == components::SelfCollide::typeId)
    {
      auto comp =
          _ecm.Component<components::SelfCollide>(this->dataPtr->entity);
      if (comp)
        setData(item, comp->Data());
    }
    else if (typeId == components::SensorTopic::typeId)
    {
      auto comp =
          _ecm.Component<components::SensorTopic>(this->dataPtr->entity);
      if (comp)
        setData(item, comp->Data());
    }
    else if (typeId == components::SourceFilePath::typeId)
    {
      auto comp =
          _ecm.Component<components::SourceFilePath>(this->dataPtr->entity);
      if (comp)
        setData(item, comp->Data());
    }
    else if (typeId == components::SphericalCoordinates::typeId)
    {
      auto comp = _ecm.Component<components::SphericalCoordinates>(
          this->dataPtr->entity);
      if (comp)
        setData(item, comp->Data());
    }
    else if (typeId == components::ThreadPitch::typeId)
    {
      auto comp = _ecm.Component<components::ThreadPitch>(
          this->dataPtr->entity);
      if (comp)
      {
        setData(item, comp->Data());
        setUnit(item, "m");
      }
    }
    else if (typeId == components::Transparency::typeId)
    {
      auto comp = _ecm.Component<components::Transparency>(
          this->dataPtr->entity);
      if (comp)
        setData(item, comp->Data());
    }
    else if (typeId == components::Volume::typeId)
    {
      auto comp = _ecm.Component<components::Volume>(
          this->dataPtr->entity);
      if (comp)
      {
        setData(item, comp->Data());
        setUnit(item, "m\u00B3");
      }
    }
    else if (typeId == components::WindMode::typeId)
    {
      auto comp = _ecm.Component<components::WindMode>(this->dataPtr->entity);
      if (comp)
        setData(item, comp->Data());
    }
    else if (typeId == components::WorldAngularAcceleration::typeId)
    {
      auto comp = _ecm.Component<components::WorldAngularAcceleration>(
          this->dataPtr->entity);
      if (comp)
      {
        setData(item, comp->Data());
        setUnit(item, "rad/s\u00B2");
      }
    }
    else if (typeId == components::WorldAngularVelocity::typeId)
    {
      auto comp = _ecm.Component<components::WorldAngularVelocity>(
          this->dataPtr->entity);
      if (comp)
      {
        setData(item, comp->Data());
        setUnit(item, "rad/s");
      }
    }
    else if (typeId == components::WorldLinearVelocity::typeId)
    {
      auto comp = _ecm.Component<components::WorldLinearVelocity>(
          this->dataPtr->entity);
      if (comp)
      {
        setData(item, comp->Data());
        setUnit(item, "m/s");
      }
    }
    else if (typeId == components::WorldLinearVelocitySeed::typeId)
    {
      auto comp = _ecm.Component<components::WorldLinearVelocitySeed>(
          this->dataPtr->entity);
      if (comp)
      {
        setData(item, comp->Data());
        setUnit(item, "m/s");
      }
    }
    else if (typeId == components::WorldPose::typeId)
    {
      auto comp = _ecm.Component<components::WorldPose>(this->dataPtr->entity);
      if (comp)
        setData(item, comp->Data());
    }
    else if (typeId == components::WorldPoseCmd::typeId)
    {
      auto comp = _ecm.Component<components::WorldPoseCmd>(
          this->dataPtr->entity);
      if (comp)
        setData(item, comp->Data());
    }
<<<<<<< HEAD
    else if (this->dataPtr->componentCreators.find(typeId) !=
          this->dataPtr->componentCreators.end())
    {
      this->dataPtr->componentCreators[typeId](
          _ecm, this->dataPtr->entity, item);
=======
    else if (typeId == components::Material::typeId)
    {
      auto comp = _ecm.Component<components::Material>(this->dataPtr->entity);
      if (comp)
      {
        this->SetType("material");
        setData(item, comp->Data());
      }
>>>>>>> 442fbfd2
    }
  }

  // Remove components no longer present - list items to remove
  std::list<ignition::gazebo::ComponentTypeId> itemsToRemove;
  for (auto itemIt : this->dataPtr->componentsModel.items)
  {
    auto typeId = itemIt.first;
    if (componentTypes.find(typeId) == componentTypes.end())
    {
      itemsToRemove.push_back(typeId);
    }
  }

  // Remove components in list
  for (auto typeId : itemsToRemove)
  {
    QMetaObject::invokeMethod(&this->dataPtr->componentsModel,
        "RemoveComponentType",
        Qt::QueuedConnection,
        Q_ARG(ignition::gazebo::ComponentTypeId, typeId));
  }

  this->dataPtr->modelEditor.Update(_info, _ecm);

  // Process all of the update callbacks
  for (auto cb : this->dataPtr->updateCallbacks)
    cb(_ecm);
  this->dataPtr->updateCallbacks.clear();
}

/////////////////////////////////////////////////
void ComponentInspector::AddUpdateCallback(UpdateCallback _cb)
{
  this->dataPtr->updateCallbacks.push_back(_cb);
}

/////////////////////////////////////////////////
void ComponentInspector::RegisterComponentCreator(ComponentTypeId _id,
    ComponentCreator _creatorFn)
{
  this->dataPtr->componentCreators[_id] = _creatorFn;
}

/////////////////////////////////////////////////
bool ComponentInspector::eventFilter(QObject *_obj, QEvent *_event)
{
  if (!this->dataPtr->locked)
  {
    if (_event->type() == gazebo::gui::events::EntitiesSelected::kType)
    {
      auto event = reinterpret_cast<gui::events::EntitiesSelected *>(_event);
      if (event && !event->Data().empty())
      {
        this->SetEntity(*event->Data().begin());
      }
    }

    if (_event->type() == gazebo::gui::events::DeselectAllEntities::kType)
    {
      auto event = reinterpret_cast<gui::events::DeselectAllEntities *>(
          _event);
      if (event)
      {
        this->SetEntity(kNullEntity);
      }
    }
  }

  // Standard event processing
  return QObject::eventFilter(_obj, _event);
}

/////////////////////////////////////////////////
Entity ComponentInspector::GetEntity() const
{
  return this->dataPtr->entity;
}

/////////////////////////////////////////////////
void ComponentInspector::SetEntity(const Entity &_entity)
{
  // If nothing is selected, display world properties
  if (_entity == kNullEntity)
  {
    this->dataPtr->entity = this->dataPtr->worldEntity;
  }
  else
  {
    this->dataPtr->entity = _entity;
  }
  this->EntityChanged();
}

/////////////////////////////////////////////////
QString ComponentInspector::Type() const
{
  return this->dataPtr->type;
}

/////////////////////////////////////////////////
void ComponentInspector::SetType(const QString &_type)
{
  this->dataPtr->type = _type;
  this->TypeChanged();
}

/////////////////////////////////////////////////
bool ComponentInspector::Locked() const
{
  return this->dataPtr->locked;
}

/////////////////////////////////////////////////
void ComponentInspector::SetLocked(bool _locked)
{
  this->dataPtr->locked = _locked;
  this->LockedChanged();
}

/////////////////////////////////////////////////
bool ComponentInspector::SimPaused() const
{
  return this->dataPtr->simPaused;
}

/////////////////////////////////////////////////
void ComponentInspector::SetSimPaused(bool _paused)
{
  if (_paused != this->dataPtr->simPaused)
  {
    this->dataPtr->simPaused = _paused;
    this->SimPausedChanged();
  }
}

/////////////////////////////////////////////////
bool ComponentInspector::Paused() const
{
  return this->dataPtr->paused;
}

/////////////////////////////////////////////////
void ComponentInspector::SetPaused(bool _paused)
{
  this->dataPtr->paused = _paused;
  this->PausedChanged();
}

/////////////////////////////////////////////////
void ComponentInspector::OnPose(double _x, double _y, double _z, double _roll,
    double _pitch, double _yaw)
{
  std::function<void(const ignition::msgs::Boolean &, const bool)> cb =
      [](const ignition::msgs::Boolean &/*_rep*/, const bool _result)
  {
    if (!_result)
        ignerr << "Error setting pose" << std::endl;
  };

  ignition::msgs::Pose req;
  req.set_id(this->dataPtr->entity);
  msgs::Set(req.mutable_position(), math::Vector3d(_x, _y, _z));
  msgs::Set(req.mutable_orientation(), math::Quaterniond(_roll, _pitch, _yaw));
  auto poseCmdService = "/world/" + this->dataPtr->worldName
      + "/set_pose";
  this->dataPtr->node.Request(poseCmdService, req, cb);
}

/////////////////////////////////////////////////
void ComponentInspector::OnLight(
  double _rSpecular, double _gSpecular, double _bSpecular, double _aSpecular,
  double _rDiffuse, double _gDiffuse, double _bDiffuse, double _aDiffuse,
  double _attRange, double _attLinear, double _attConstant,
  double _attQuadratic, bool _castShadows, double _directionX,
  double _directionY, double _directionZ, double _innerAngle,
  double _outerAngle, double _falloff, double _intensity, int _type)
{
  std::function<void(const ignition::msgs::Boolean &, const bool)> cb =
      [](const ignition::msgs::Boolean &/*_rep*/, const bool _result)
  {
    if (!_result)
      ignerr << "Error setting light configuration" << std::endl;
  };

  ignition::msgs::Light req;
  req.set_name(this->dataPtr->entityName);
  req.set_id(this->dataPtr->entity);
  ignition::msgs::Set(req.mutable_diffuse(),
    ignition::math::Color(_rDiffuse, _gDiffuse, _bDiffuse, _aDiffuse));
  ignition::msgs::Set(req.mutable_specular(),
    ignition::math::Color(_rSpecular, _gSpecular, _bSpecular, _aSpecular));
  req.set_range(_attRange);
  req.set_attenuation_linear(_attLinear);
  req.set_attenuation_constant(_attConstant);
  req.set_attenuation_quadratic(_attQuadratic);
  req.set_cast_shadows(_castShadows);
  req.set_intensity(_intensity);
  if (_type == 0)
    req.set_type(ignition::msgs::Light::POINT);
  else if (_type == 1)
    req.set_type(ignition::msgs::Light::SPOT);
  else
    req.set_type(ignition::msgs::Light::DIRECTIONAL);

  if (_type == 1)  // sdf::LightType::SPOT
  {
    req.set_spot_inner_angle(_innerAngle);
    req.set_spot_outer_angle(_outerAngle);
    req.set_spot_falloff(_falloff);
  }

  // if sdf::LightType::SPOT || sdf::LightType::DIRECTIONAL
  if (_type == 1 || _type == 2)
  {
    ignition::msgs::Set(req.mutable_direction(),
      ignition::math::Vector3d(_directionX, _directionY, _directionZ));
  }

  auto lightConfigService = "/world/" + this->dataPtr->worldName +
    "/light_config";
  lightConfigService = transport::TopicUtils::AsValidTopic(lightConfigService);
  if (lightConfigService.empty())
  {
    ignerr << "Invalid light command service topic provided" << std::endl;
    return;
  }
  this->dataPtr->node.Request(lightConfigService, req, cb);
}

/////////////////////////////////////////////////
void ComponentInspector::OnPhysics(double _stepSize, double _realTimeFactor)
{
  std::function<void(const ignition::msgs::Boolean &, const bool)> cb =
      [](const ignition::msgs::Boolean &/*_rep*/, const bool _result)
  {
    if (!_result)
        ignerr << "Error setting physics parameters" << std::endl;
  };

  ignition::msgs::Physics req;
  req.set_max_step_size(_stepSize);
  req.set_real_time_factor(_realTimeFactor);
  auto physicsCmdService = "/world/" + this->dataPtr->worldName
      + "/set_physics";
  physicsCmdService = transport::TopicUtils::AsValidTopic(physicsCmdService);
  if (physicsCmdService.empty())
  {
    ignerr << "Invalid physics command service topic provided" << std::endl;
    return;
  }
  this->dataPtr->node.Request(physicsCmdService, req, cb);
}

/////////////////////////////////////////////////
void ComponentInspector::OnMaterialColor(
  double _rAmbient, double _gAmbient, double _bAmbient, double _aAmbient,
  double _rDiffuse, double _gDiffuse, double _bDiffuse, double _aDiffuse,
  double _rSpecular, double _gSpecular, double _bSpecular, double _aSpecular,
  double _rEmissive, double _gEmissive, double _bEmissive, double _aEmissive,
  QString _type, QColor _currColor)
{
  // when type is not empty, open qt color dialog
  std::string type = _type.toStdString();
  if (!type.empty())
  {
    QColor newColor = QColorDialog::getColor(
        _currColor, nullptr, "Pick a color",
        {QColorDialog::DontUseNativeDialog, QColorDialog::ShowAlphaChannel});

    // returns if the user hits cancel
    if (!newColor.isValid())
      return;

    if (type == "ambient")
    {
      _rAmbient = newColor.red();
      _gAmbient = newColor.green();
      _bAmbient = newColor.blue();
      _aAmbient = newColor.alpha();
    }
    else if (type == "diffuse")
    {
      _rDiffuse = newColor.red();
      _gDiffuse = newColor.green();
      _bDiffuse = newColor.blue();
      _aDiffuse = newColor.alpha();
    }
    else if (type == "specular")
    {
      _rSpecular = newColor.red();
      _gSpecular = newColor.green();
      _bSpecular = newColor.blue();
      _aSpecular = newColor.alpha();
    }
    else if (type == "emissive")
    {
      _rEmissive = newColor.red();
      _gEmissive = newColor.green();
      _bEmissive = newColor.blue();
      _aEmissive = newColor.alpha();
    }
    else
    {
      ignerr << "Invalid material type: " << type << std::endl;
      return;
    }
  }

  std::function<void(const ignition::msgs::Boolean &, const bool)> cb =
      [](const ignition::msgs::Boolean &/*_rep*/, const bool _result)
  {
    if (!_result)
      ignerr << "Error setting material color configuration"
             << " on visual" << std::endl;
  };

  msgs::Visual req;
  req.set_id(this->dataPtr->entity);

  msgs::Set(req.mutable_material()->mutable_ambient(),
    math::Color(_rAmbient / 255.0, _gAmbient / 255.0,
      _bAmbient / 255.0, _aAmbient / 255.0));
  msgs::Set(req.mutable_material()->mutable_diffuse(),
    math::Color(_rDiffuse / 255.0, _gDiffuse / 255.0,
      _bDiffuse / 255.0, _aDiffuse / 255.0));
  msgs::Set(req.mutable_material()->mutable_specular(),
    math::Color(_rSpecular / 255.0, _gSpecular / 255.0,
      _bSpecular / 255.0, _aSpecular / 255.0));
  msgs::Set(req.mutable_material()->mutable_emissive(),
    math::Color(_rEmissive / 255.0, _gEmissive / 255.0,
      _bEmissive / 255.0, _aEmissive / 255.0));

  auto materialCmdService = "/world/" + this->dataPtr->worldName
      + "/visual_config";
  materialCmdService = transport::TopicUtils::AsValidTopic(materialCmdService);
  if (materialCmdService.empty())
  {
    ignerr << "Invalid material command service topic provided" << std::endl;
    return;
  }
  this->dataPtr->node.Request(materialCmdService, req, cb);
}

/////////////////////////////////////////////////
void ComponentInspector::OnSphericalCoordinates(QString _surface,
    double _latitude, double _longitude, double _elevation,
    double _heading)
{
  if (_surface != QString("EARTH_WGS84"))
  {
    ignerr << "Surface [" << _surface.toStdString() << "] not supported."
           << std::endl;
    return;
  }

  std::function<void(const msgs::Boolean &, const bool)> cb =
      [](const msgs::Boolean &/*_rep*/, const bool _result)
  {
    if (!_result)
      ignerr << "Error setting spherical coordinates." << std::endl;
  };

  msgs::SphericalCoordinates req;
  req.set_surface_model(msgs::SphericalCoordinates::EARTH_WGS84);
  req.set_latitude_deg(_latitude);
  req.set_longitude_deg(_longitude);
  req.set_elevation(_elevation);
  req.set_heading_deg(_heading);

  auto sphericalCoordsCmdService = "/world/" + this->dataPtr->worldName
      + "/set_spherical_coordinates";
  sphericalCoordsCmdService =
      transport::TopicUtils::AsValidTopic(sphericalCoordsCmdService);
  if (sphericalCoordsCmdService.empty())
  {
    ignerr << "Invalid spherical coordinates service" << std::endl;
    return;
  }
  this->dataPtr->node.Request(sphericalCoordsCmdService, req, cb);
}

/////////////////////////////////////////////////
bool ComponentInspector::NestedModel() const
{
  return this->dataPtr->nestedModel;
}

/////////////////////////////////////////////////
void ComponentInspector::SetModelLinks(const QStringList &_modelLinks)
{
  this->dataPtr->modelLinks = _modelLinks;
  this->ModelLinksChanged();
}

/////////////////////////////////////////////////
QStringList ComponentInspector::ModelLinks() const
{
  return this->dataPtr->modelLinks;
}

/////////////////////////////////////////////////
void ComponentInspector::OnAddEntity(const QString &_entity,
    const QString &_type)
{
  // currently just assumes parent is the model
  // todo(anyone) support adding visuals / collisions / sensors to links
  ignition::gazebo::gui::events::ModelEditorAddEntity addEntityEvent(
      _entity, _type, this->dataPtr->entity);

  ignition::gui::App()->sendEvent(
      ignition::gui::App()->findChild<ignition::gui::MainWindow *>(),
      &addEntityEvent);
}

/////////////////////////////////////////////////
void ComponentInspector::OnAddJoint(const QString &_jointType,
                                    const QString &_parentLink,
                                    const QString &_childLink)
{
  ignition::gazebo::gui::events::ModelEditorAddEntity addEntityEvent(
      _jointType, "joint", this->dataPtr->entity);

  addEntityEvent.data.insert("parent_link", _parentLink);
  addEntityEvent.data.insert("child_link", _childLink);

  ignition::gui::App()->sendEvent(
      ignition::gui::App()->findChild<ignition::gui::MainWindow *>(),
      &addEntityEvent);
}

/////////////////////////////////////////////////
void ComponentInspector::OnLoadMesh(const QString &_entity,
    const QString &_type, const QString &_mesh)
{
  std::string meshStr = _mesh.toStdString();
  if (QUrl(_mesh).isLocalFile())
  {
    // mesh to sdf model
    common::rtrim(meshStr);

    if (!common::MeshManager::Instance()->IsValidFilename(meshStr))
    {
      QString errTxt = QString::fromStdString("Invalid URI: " + meshStr +
        "\nOnly mesh file types DAE, OBJ, and STL are supported.");
      return;
    }

    ignition::gazebo::gui::events::ModelEditorAddEntity addEntityEvent(
        _entity, _type, this->dataPtr->entity);

    addEntityEvent.data.insert("uri", QString(meshStr.c_str()));

    ignition::gui::App()->sendEvent(
        ignition::gui::App()->findChild<ignition::gui::MainWindow *>(),
        &addEntityEvent);
  }
}

// Register this plugin
IGNITION_ADD_PLUGIN(ignition::gazebo::ComponentInspector,
                    ignition::gui::Plugin)<|MERGE_RESOLUTION|>--- conflicted
+++ resolved
@@ -19,12 +19,9 @@
 #include <list>
 #include <map>
 #include <regex>
-<<<<<<< HEAD
 #include <vector>
 
-=======
 #include <QColorDialog>
->>>>>>> 442fbfd2
 #include <ignition/common/Console.hh>
 #include <ignition/common/MeshManager.hh>
 #include <ignition/common/Profiler.hh>
@@ -963,22 +960,20 @@
       if (comp)
         setData(item, comp->Data());
     }
-<<<<<<< HEAD
+    else if (typeId == components::Material::typeId)
+    {
+      auto comp = _ecm.Component<components::Material>(this->dataPtr->entity);
+      if (comp)
+      {
+        this->SetType("material");
+        setData(item, comp->Data());
+      }
+    }
     else if (this->dataPtr->componentCreators.find(typeId) !=
           this->dataPtr->componentCreators.end())
     {
       this->dataPtr->componentCreators[typeId](
           _ecm, this->dataPtr->entity, item);
-=======
-    else if (typeId == components::Material::typeId)
-    {
-      auto comp = _ecm.Component<components::Material>(this->dataPtr->entity);
-      if (comp)
-      {
-        this->SetType("material");
-        setData(item, comp->Data());
-      }
->>>>>>> 442fbfd2
     }
   }
 
