/*
 * Copyright (C) 2019 Open Source Robotics Foundation
 *
 * Licensed under the Apache License, Version 2.0 (the "License");
 * you may not use this file except in compliance with the License.
 * You may obtain a copy of the License at
 *
 *     http://www.apache.org/licenses/LICENSE-2.0
 *
 * Unless required by applicable law or agreed to in writing, software
 * distributed under the License is distributed on an "AS IS" BASIS,
 * WITHOUT WARRANTIES OR CONDITIONS OF ANY KIND, either express or implied.
 * See the License for the specific language governing permissions and
 * limitations under the License.
 *
*/


#include <algorithm>
#include <string>

#include "ignition/common/Console.hh"
#include "ignition/common/Util.hh"

#include "NetworkManager.hh"
#include "NetworkManagerPrivate.hh"
#include "NetworkManagerPrimary.hh"
#include "NetworkManagerSecondary.hh"

using namespace ignition;
using namespace gazebo;


bool validateConfig(const NetworkConfig &_config)
{
  bool valid = true;
  switch (_config.role)
  {
    case NetworkRole::SimulationPrimary:
      if (_config.numSecondariesExpected <= 0)
      {
        valid = false;
      }
      break;
    case NetworkRole::SimulationSecondary:
      break;
    case NetworkRole::ReadOnly:
    case NetworkRole::None:
    default:
      valid = false;
  }

  return valid;
}

//////////////////////////////////////////////////
std::unique_ptr<NetworkManager> NetworkManager::Create(
<<<<<<< HEAD
    std::function<void(UpdateInfo &_info)> _stepFunction,
=======
    std::function<void(const UpdateInfo &_info)> _stepFunction,
>>>>>>> bc2a4f30
    EntityComponentManager &_ecm, EventManager *_eventMgr,
    const NetworkConfig &_config,
    const NodeOptions &_options)
{
  std::unique_ptr<NetworkManager> ret;

  if (!validateConfig(_config))
  {
    return nullptr;
  }

  switch (_config.role)
  {
    case NetworkRole::SimulationPrimary:
      ret = std::make_unique<NetworkManagerPrimary>(
          _stepFunction, _ecm, _eventMgr, _config, _options);
      break;
    case NetworkRole::SimulationSecondary:
      ret = std::make_unique<NetworkManagerSecondary>(
          _stepFunction, _ecm, _eventMgr, _config, _options);
      break;
    case NetworkRole::ReadOnly:
      // \todo(mjcarroll): Enable ReadOnly
      ignwarn << "ReadOnly role not currently supported" << std::endl;
    case NetworkRole::None:
      break;
    default:
      ignwarn << "Cannot create NetworkManager, unrecognized role"
        << std::endl;
  }

  return ret;
}

//////////////////////////////////////////////////
NetworkManager::NetworkManager(
<<<<<<< HEAD
    std::function<void(UpdateInfo &_info)> _stepFunction,
=======
    std::function<void(const UpdateInfo &_info)> _stepFunction,
>>>>>>> bc2a4f30
    EntityComponentManager &_ecm, EventManager *_eventMgr,
    const NetworkConfig &_config, const NodeOptions &_options):
  dataPtr(new NetworkManagerPrivate)
{
  this->dataPtr->ecm = &_ecm;
  this->dataPtr->stepFunction = _stepFunction;
  this->dataPtr->config = _config;
  this->dataPtr->peerInfo = PeerInfo(this->dataPtr->config.role);
  this->dataPtr->eventMgr = _eventMgr;
  this->dataPtr->tracker = std::make_unique<PeerTracker>(
      this->dataPtr->peerInfo, _eventMgr, _options);
}

//////////////////////////////////////////////////
NetworkManager::~NetworkManager() = default;

//////////////////////////////////////////////////
NetworkRole NetworkManager::Role() const
{
  return this->dataPtr->config.role;
}

//////////////////////////////////////////////////
bool NetworkManager::IsPrimary() const
{
  return this->dataPtr->config.role == NetworkRole::SimulationPrimary;
}

//////////////////////////////////////////////////
bool NetworkManager::IsSecondary() const
{
  return this->dataPtr->config.role == NetworkRole::SimulationSecondary;
}

//////////////////////////////////////////////////
bool NetworkManager::IsReadOnly() const
{
  return this->dataPtr->config.role == NetworkRole::ReadOnly;
}

//////////////////////////////////////////////////
NetworkConfig NetworkManager::Config() const
{
  return this->dataPtr->config;
}<|MERGE_RESOLUTION|>--- conflicted
+++ resolved
@@ -55,11 +55,7 @@
 
 //////////////////////////////////////////////////
 std::unique_ptr<NetworkManager> NetworkManager::Create(
-<<<<<<< HEAD
-    std::function<void(UpdateInfo &_info)> _stepFunction,
-=======
     std::function<void(const UpdateInfo &_info)> _stepFunction,
->>>>>>> bc2a4f30
     EntityComponentManager &_ecm, EventManager *_eventMgr,
     const NetworkConfig &_config,
     const NodeOptions &_options)
@@ -96,11 +92,7 @@
 
 //////////////////////////////////////////////////
 NetworkManager::NetworkManager(
-<<<<<<< HEAD
-    std::function<void(UpdateInfo &_info)> _stepFunction,
-=======
     std::function<void(const UpdateInfo &_info)> _stepFunction,
->>>>>>> bc2a4f30
     EntityComponentManager &_ecm, EventManager *_eventMgr,
     const NetworkConfig &_config, const NodeOptions &_options):
   dataPtr(new NetworkManagerPrivate)
