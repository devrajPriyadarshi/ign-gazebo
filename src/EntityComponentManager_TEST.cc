--- conflicted
+++ resolved
@@ -2588,7 +2588,6 @@
   }
 }
 
-<<<<<<< HEAD
 /// \brief Helper function for comparing the same type of component across two
 /// different entities
 /// \param[in] _ecm The entity component manager
@@ -2879,7 +2878,8 @@
   EXPECT_EQ(0u, manager.ComponentTypes(eIntDouble).size());
 
   IGN_UTILS_WARN_RESUME__DEPRECATED_DECLARATION
-=======
+}
+
 //////////////////////////////////////////////////
 TEST_P(EntityComponentManagerFixture, PinnedEntity)
 {
@@ -2936,7 +2936,6 @@
   EXPECT_TRUE(manager.HasEntitiesMarkedForRemoval());
   manager.ProcessEntityRemovals();
   EXPECT_EQ(0u, manager.EntityCount());
->>>>>>> fc2a98ec
 }
 
 // Run multiple times. We want to make sure that static globals don't cause
