--- conflicted
+++ resolved
@@ -632,14 +632,12 @@
       /// \brief True if Server::RunOnce triggered a blocking paused step
       private: bool blockingPausedStepPending{false};
 
-<<<<<<< HEAD
-      /// \brief A set of entities that need to be recreated
-      private: std::set<Entity> entitiesToRecreate;
-=======
       /// \brief Whether the simulation runner is currently stepping based on
       /// WorldControl info (true) or not (false)
       private: bool stepping{false};
->>>>>>> 39441344
+
+      /// \brief A set of entities that need to be recreated
+      private: std::set<Entity> entitiesToRecreate;
 
       friend class LevelManager;
     };
