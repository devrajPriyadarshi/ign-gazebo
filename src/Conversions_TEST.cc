--- conflicted
+++ resolved
@@ -627,7 +627,6 @@
 }
 
 /////////////////////////////////////////////////
-<<<<<<< HEAD
 TEST(Conversions, Actor)
 {
   sdf::Animation anim;
@@ -710,7 +709,9 @@
           newActor.TrajectoryByIndex(0)->WaypointByIndex(0)->Time());
   EXPECT_EQ(math::Pose3d(6, 5, 4, 0, 0, 0),
       newActor.TrajectoryByIndex(0)->WaypointByIndex(0)->Pose());
-=======
+}
+
+/////////////////////////////////////////////////
 TEST(Conversions, AxisAlignedbox)
 {
   math::AxisAlignedBox aabb;
@@ -730,5 +731,4 @@
   auto aabb2 = convert<math::AxisAlignedBox>(aabbMsg2);
   EXPECT_EQ(math::Vector3d(2, 3, 4), aabb2.Min());
   EXPECT_EQ(math::Vector3d(20, 30, 40), aabb2.Max());
->>>>>>> d6c539e8
 }