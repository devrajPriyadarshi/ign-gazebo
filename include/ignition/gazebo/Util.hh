/*
 * Copyright (C) 2019 Open Source Robotics Foundation
 *
 * Licensed under the Apache License, Version 2.0 (the "License");
 * you may not use this file except in compliance with the License.
 * You may obtain a copy of the License at
 *
 *     http://www.apache.org/licenses/LICENSE-2.0
 *
 * Unless required by applicable law or agreed to in writing, software
 * distributed under the License is distributed on an "AS IS" BASIS,
 * WITHOUT WARRANTIES OR CONDITIONS OF ANY KIND, either express or implied.
 * See the License for the specific language governing permissions and
 * limitations under the License.
 *
*/
#ifndef IGNITION_GAZEBO_UTIL_HH_
#define IGNITION_GAZEBO_UTIL_HH_

#include <string>

#include "ignition/gazebo/config.hh"
#include "ignition/gazebo/Entity.hh"
#include "ignition/gazebo/EntityComponentManager.hh"
#include "ignition/gazebo/Export.hh"
#include "ignition/gazebo/Types.hh"

namespace ignition
{
  namespace gazebo
  {
    // Inline bracket to help doxygen filtering.
    inline namespace IGNITION_GAZEBO_VERSION_NAMESPACE {
<<<<<<< HEAD
    /// \class Util Util.hh ignition/gazebo/Util.hh
    /// \brief Utility class that provides a set of convenient helper functions
    class IGNITION_GAZEBO_VISIBLE Util
    {
      /// \brief Helper function to compute world pose of an entity
      /// \param[in] _entity Entity to get the world pose for
      /// \param[in] _ecm Immutable reference to ECM.
      /// \return World pose of entity
      public: static math::Pose3d WorldPose(const Entity &_entity,
          const EntityComponentManager &_ecm);
      public: static Entity Root(const Entity &_entity,
          const EntityComponentManager &_ecm);
    };
=======
    //
    /// \brief Helper function to compute world pose of an entity
    /// \param[in] _entity Entity to get the world pose for
    /// \param[in] _ecm Immutable reference to ECM.
    /// \return World pose of entity
    math::Pose3d IGNITION_GAZEBO_VISIBLE worldPose(const Entity &_entity,
        const EntityComponentManager &_ecm);

    /// \brief Helper function to generate scoped name for an entity.
    /// \param[in] _entity Entity to get the name for.
    /// \param[in] _ecm Immutable reference to ECM.
    /// \param[in] _delim Delimiter to put between names, defaults to "/".
    std::string IGNITION_GAZEBO_VISIBLE scopedName(const Entity &_entity,
      const EntityComponentManager &_ecm, const std::string &_delim = "/");
>>>>>>> 0cbe1c61
    }
  }
}
#endif<|MERGE_RESOLUTION|>--- conflicted
+++ resolved
@@ -31,21 +31,6 @@
   {
     // Inline bracket to help doxygen filtering.
     inline namespace IGNITION_GAZEBO_VERSION_NAMESPACE {
-<<<<<<< HEAD
-    /// \class Util Util.hh ignition/gazebo/Util.hh
-    /// \brief Utility class that provides a set of convenient helper functions
-    class IGNITION_GAZEBO_VISIBLE Util
-    {
-      /// \brief Helper function to compute world pose of an entity
-      /// \param[in] _entity Entity to get the world pose for
-      /// \param[in] _ecm Immutable reference to ECM.
-      /// \return World pose of entity
-      public: static math::Pose3d WorldPose(const Entity &_entity,
-          const EntityComponentManager &_ecm);
-      public: static Entity Root(const Entity &_entity,
-          const EntityComponentManager &_ecm);
-    };
-=======
     //
     /// \brief Helper function to compute world pose of an entity
     /// \param[in] _entity Entity to get the world pose for
@@ -60,7 +45,6 @@
     /// \param[in] _delim Delimiter to put between names, defaults to "/".
     std::string IGNITION_GAZEBO_VISIBLE scopedName(const Entity &_entity,
       const EntityComponentManager &_ecm, const std::string &_delim = "/");
->>>>>>> 0cbe1c61
     }
   }
 }
