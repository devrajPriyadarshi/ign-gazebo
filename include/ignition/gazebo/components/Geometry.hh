--- conflicted
+++ resolved
@@ -28,15 +28,6 @@
 
 namespace sdf
 {
-<<<<<<< HEAD
-inline std::ostream &operator<<(std::ostream &_out, const Geometry &_geom)
-{
-  auto msg = ignition::gazebo::convert<ignition::msgs::Geometry>(_geom);
-  msg.SerializeToOstream(&_out);
-  return _out;
-}
-inline std::istream &operator>>(std::istream &_in, Geometry &_geom)
-=======
 /// \brief Stream insertion operator for `sdf::Geometry`.
 /// \param[in] _out Output stream.
 /// \param[in] _geometry Geometry to stream
@@ -53,16 +44,11 @@
 /// \param[out] _geometry Geometry to populate
 /// \return The stream.
 inline std::istream &operator>>(std::istream &_in, Geometry &_geometry)
->>>>>>> e7694c72
 {
   ignition::msgs::Geometry msg;
   msg.ParseFromIstream(&_in);
 
-<<<<<<< HEAD
-  _geom = ignition::gazebo::convert<sdf::Geometry>(msg);
-=======
   _geometry = ignition::gazebo::convert<sdf::Geometry>(msg);
->>>>>>> e7694c72
   return _in;
 }
 }
@@ -77,10 +63,6 @@
 {
   /// \brief This component holds an entity's geometry.
   using Geometry = Component<sdf::Geometry, class GeometryTag>;
-<<<<<<< HEAD
-
-=======
->>>>>>> e7694c72
   IGN_GAZEBO_REGISTER_COMPONENT("ign_gazebo_components.Geometry", Geometry)
 }
 }
