--- conflicted
+++ resolved
@@ -61,8 +61,6 @@
     ///    * Captures everything that happened at time UpdateInfo::simTime.
     ///    * Used to read out results at the end of a simulation step to be used
     ///      for sensor or controller updates.
-<<<<<<< HEAD
-=======
     ///
     /// It's important to note that UpdateInfo::simTime does not refer to the
     /// current time, but the time reached after the PreUpdate and Update calls
@@ -72,7 +70,6 @@
     /// explains why UpdateInfo::simTime is initially 0 if simulation is started
     /// paused, while UpdateInfo::simTime is initially UpdateInfo::dt if
     /// simulation is started un-paused.
->>>>>>> cd78bd45
     class System
     {
       /// \brief Constructor
